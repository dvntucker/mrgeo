
from __future__ import print_function

import traceback

import sys

from gio._gio import Error
from py4j.java_gateway import JavaClass, java_import

from pymrgeo.code_generator import CodeGenerator
from pymrgeo.instance import is_instance_of
from pymrgeo.java_gateway import is_remote
import re

from pymrgeo.rastermapop import RasterMapOp
from pymrgeo.vectormapop import VectorMapOp


# Some MrGeo map ops include operators as their function name. Each
# of those operators work in command-line map algebra. This data
# structure determines how/if those operators are overloaded in
# Python for MrGeo.
#
# The key is the name/symbol of the operator. The value is an array
# of two elements, the first being an array of python "magic methods"
# to map the operator to when the left-hand operand is "self" (e.g. an
# image or vector map op). The second element is an array of python
# "magic methods" to map to the operator when the right-hand operand
# is "self" (e.g. "2 ** image"). For operators where operand ordering
# does not matter (e.g. +, *, etc...) or there is only one operand,
# the second element is an empty array. For operators that cannot be
# overridden in python, both elements of the array are empty arrays.
#
# A scenario where this is important is with the expression "image ** 2"
# compared to "2 ** image". In the first case, python will invoke the
# __pow__  magic mathod on the image object (so image is "self" when the
# method is called. In the second case, python will invoke __rand__ again
# where "self" is image. However, in that case, our overridden method
# needs to invoke map algebra on the Java/Scala side with the arguments
# reversed.
_operators = {"+": [["__add__", "__iadd__", "__radd__"], []],
              "-": [["__sub__", "__isub__"], ["__rsub__"]],
              "*": [["__mul__", "__imul__", "__rmul__"], []],
              "/": [["__div__", "__truediv__", "__idiv__", "__itruediv__"], ["__rdiv__", "__rtruediv__"]],
              "//": [[], []],  # floor div
              "**": [["__pow__", "__ipow__"], ["__rpow__"]], # pow
              "=": [],  # assignment, can't do!
              "<": [["__lt__"], []],
              "<=": [["__le__"], []],
              ">": [["__gt__"], []],
              ">=": [["__ge__"], []],
              "==": [["__eq__"], []],
              "!=": [["__ne__"], []],
              "<>": [[], []],
              "!": [[], []],
              "&&": [[], []],  # can't override logical and
              "&": [["__and__", "__iand__", "__rand__"], []],
              "||": [[], []],  # can't override logical or
              "|": [["__or__", "__ior__", "__ror__"], []],
              "~": [["__invert__"], []],
              "^": [["__xor__", "__ixor__", "__rxor__"], []],
              "^=": [[], []]}
_reserved = ["or", "and", "str", "int", "long", "float", "bool"]

_mapop_code = {}
_rastermapop_code = {}
_vectormapop_code = {}

_initialized = False


def _exceptionhook(ex_cls, ex, tb, method_name=None):
    stack = traceback.extract_tb(tb)
    print(ex_cls.__name__ + ' (' + str(ex) + ')', file=sys.stderr)
    for st in stack:
        file = st[0]
        line = st[1]
        method = st[2]
        srccode = st[3]
        cls = None
        code = None
        if file == '<string>':
            if _rastermapop_code.has_key(method):
                code = _rastermapop_code[method]
                cls = 'RasterMapOp'
            elif _vectormapop_code.has_key(method):
                code = _vectormapop_code[method]
                cls = 'VectorMapOp'
            elif _mapop_code.has_key(method):
                code = _rastermapop_code[method]
                cls = 'MapOp'
            else:
                pass

        if code:
            print('  File <' + cls + '.internal>, line ' +
                  str(line) + ', in ' + cls + '.' + method.strip(), file=sys.stderr)

            code = code.split("\n")
            cnt = 1
            for c in code:
                if cnt == line:
                    print('==> ' + c + ' <==', file=sys.stderr)
                else:
                    print('    ' + c, file=sys.stderr)
                cnt += 1
        else:
            print('  File "' + file.strip() + '", line ' +
                  str(line) + ', in ' + method.strip(), file=sys.stderr)
            print('    ' + srccode.strip(), file=sys.stderr)

            print(''.join(traceback.format_tb(tb)))
            print('{0}: {1}'.format(ex_cls, ex))


# Always setup the hook
sys.excepthook = _exceptionhook


def generate(mrgeo, gateway, gateway_client):
    global _initialized

    if _initialized:
        return

    jvm = gateway.jvm
    client = gateway_client
    java_import(jvm, "org.mrgeo.job.*")
    java_import(jvm, "org.mrgeo.mapalgebra.MapOpFactory")
    java_import(jvm, "org.mrgeo.mapalgebra.raster.RasterMapOp")
    java_import(jvm, "org.mrgeo.mapalgebra.vector.VectorMapOp")
    java_import(jvm, "org.mrgeo.mapalgebra.raster.MrsPyramidMapOp")
    java_import(jvm, "org.mrgeo.mapalgebra.IngestImageMapOp")
    java_import(jvm, "org.mrgeo.mapalgebra.ExportMapOp")
    java_import(jvm, "org.mrgeo.mapalgebra.PointsMapOp")
    java_import(jvm, "org.mrgeo.mapalgebra.MapOp")
    java_import(jvm, "org.mrgeo.utils.SparkUtils")
    java_import(jvm, "org.mrgeo.hdfs.utils.HadoopFileUtils")

    java_import(jvm, "org.mrgeo.data.*")

    mapops = jvm.MapOpFactory.getMapOpClasses()

    for rawmapop in mapops:
        mapop = str(rawmapop.getCanonicalName().rstrip('$'))

        # Skip IngestImageMapOp because there is an explicit method defined in
        # MrGeo class for ingesting an image, and _get_instance_type will raise
        # an exception when run against that map op.
        if not mapop.endswith(".IngestImageMapOp") and not mapop.endswith(".InlineCsvMapOp"):
            java_import(jvm, mapop)

            cls = JavaClass(mapop, gateway_client=client)

            signatures = jvm.MapOpFactory.getSignatures(mapop)
            instance = _get_instance_type(signatures, gateway, cls, mapop)
            # for s in signatures:
            #     print("signature: " + s)

            for method in cls.register():
                ooCodes = None
                procCodes = None
                if method is not None:
                    name = method.strip().lower()
                    if len(name) > 0:
                        if name in _reserved:
                            # print("reserved: " + name)
                            continue
                        elif name in _operators:
                            # print("operator: " + name)
                            ooCodes = _generate_operator_code(mapop, name, signatures, instance)
                        else:
                            # print("method: " + name)
                            ooCodes = _generate_oo_method_code(gateway, client, mapop, name, signatures, instance)
                            procCodes = _generate_procedural_method_code(gateway, client, mapop, name, signatures, instance)

                if ooCodes is not None:
                    for method_name, code in ooCodes.items():
<<<<<<< HEAD
                        # if method_name == "add":
                        #    print(code.generate())
=======
                        if method_name == 'aspect':
                            print(code.generate())
                        # print(code.generate())
>>>>>>> df8d62bf

                        if instance == 'RasterMapOp':
                            _rastermapop_code[method_name] = code
                            setattr(RasterMapOp, method_name, code.compile(method_name).get(method_name))
                        elif instance == "VectorMapOp":
                            _vectormapop_code[method_name] = code
                            setattr(VectorMapOp, method_name, code.compile(method_name).get(method_name))
                        elif is_instance_of(gateway, cls, jvm.MapOp):
                            _mapop_code[method_name] = code
                            setattr(RasterMapOp, method_name, code.compile(method_name).get(method_name))
                            setattr(VectorMapOp, method_name, code.compile(method_name).get(method_name))

                if procCodes is not None:
                    for method_name, code in procCodes.items():
                        pass
                        # print(code.generate())
                        setattr(mrgeo, method_name, code.compile(method_name).get(method_name))

    _initialized = True


def _get_instance_type(signatures, gateway, cls, mapop):
    type_map = {'RasterMapOp': 0, 'VectorMapOp': 0, 'MapOp': 0}
    for sig in signatures:
        has_type = {'RasterMapOp': False, 'VectorMapOp': False, 'MapOp': False}
        for variable in sig.split("|"):
            # print("variable: " + variable)
            names = re.split("[:=]+", variable)
            new_type = names[1][names[1].rfind('.')+1:]

            if new_type.endswith("*"):
                new_type = new_type[:-1]

            if new_type == 'RasterMapOp' or new_type == 'VectorMapOp' or new_type == 'MapOp':
                has_type[new_type] = True
        for t,v in has_type.iteritems():
            if v:
                type_map[t] += 1

    # Make sure that all of the signatures have an argument of one of the map op types.
    # If the map op is either RasterMapOp or VectorMapOp, and all of the signatures have
    # an argument of that type, then use that for the instance type.
    if is_instance_of(gateway, cls, 'org.mrgeo.mapalgebra.raster.RasterMapOp'):
        if type_map['RasterMapOp'] == len(signatures):
            return 'RasterMapOp'
    elif is_instance_of(gateway, cls, 'org.mrgeo.mapalgebra.vector.VectorMapOp'):
        if type_map['VectorMapOp'] == len(signatures):
            return 'VectorMapOp'
    # There is at least one signature that does not include a parameter of the same type
    # as the map op itself. Instead, we get a type that is represented in all the signatures.
    for t,v in type_map.iteritems():
        if v == len(signatures):
            return t

    msg = 'Cannot determine an instance type to use for ' + mapop
    print(msg)
    raise Exception(msg)


def _generate_operator_code(mapop, name, signatures, instance):
    methods = _generate_methods(instance, signatures)

    if len(methods) == 0:
        return None

    # need to change the parameter names to "other" for all except us
    corrected_methods = []
    for method in methods:
        new_method = []
        if len(method) > 2:
            raise Exception("The parameters for an operator can only have 1 or 2 parameters")
        for param in method:
            lst = list(param)
            if lst[1].lower() == 'string' or \
               lst[1].lower() == 'double' or \
               lst[1].lower() == 'float' or \
               lst[1].lower() == 'long' or \
               lst[1].lower() == 'int' or \
               lst[1].lower() == 'short' or \
               lst[1].lower() == 'char' or \
               lst[1].lower() == 'boolean':
                lst[0] = "other"
                lst[2] = "other"
                # need to add this to the start of the list (in case we eventually check other.mapop from the elif
            elif lst[2] != "self":
                lst[0] = "other"
                lst[2] = "other"
            new_method.append(tuple(lst))

        corrected_methods.append(new_method)

    codes = {}
    for op_index in range(0,2):
        for mname in _operators[name][op_index]:
            # print("Processing " + mname)
            generator = CodeGenerator()

            # Signature
            if len(corrected_methods) == 1:
                generator.write("def " + mname + "(self):", post_indent=True)
            else:
                generator.write( "def " + mname + "(self, other):", post_indent=True)
            # code += "    print('" + name + "')\n"

            _generate_imports(generator, mapop)
            _generate_calls(generator, corrected_methods, is_reverse=True if op_index == 1 else False)
            _generate_run(generator, instance)

            codes[mname] = generator
    return codes


def _generate_oo_method_code(gateway, client, mapop, name, signatures, instance):

    methods = _generate_methods(instance, signatures)

    # print("working on " + name)
    jvm = gateway.jvm
    cls = JavaClass(mapop, gateway_client=client)

    is_export = is_remote() and is_instance_of(gateway, cls, jvm.ExportMapOp)

    if len(methods) == 0:
        return None

    signature = _generate_oo_signature(methods)

    generator = CodeGenerator()
    # Signature
    generator.write("def " + name + "(" + signature + "):", post_indent=True)

    # code += "    print('" + name + "')\n"
    _generate_imports(generator, mapop, is_export)
    _generate_calls(generator, methods, is_export=is_export)
    _generate_run(generator, instance, is_export)
    # print(code)

    return {name: generator}

def _generate_procedural_method_code(gateway, client, mapop, name, signatures, instance):
    methods = _generate_methods(instance, signatures)

    # print("working on " + name)
    jvm = gateway.jvm
    cls = JavaClass(mapop, gateway_client=client)

    is_export = is_remote() and is_instance_of(gateway, cls, jvm.ExportMapOp)

    if len(methods) == 0:
        return None

    signature, self_method = _generate_proc_signature(methods)

    generator = CodeGenerator()
    # Signature
    generator.write("def " + name + "(" + signature + "):", post_indent=True)

    # code += "    print('" + name + "')\n"
    _generate_imports(generator, mapop, is_export)
    _generate_calls(generator, methods, is_export=is_export)
    _generate_run(generator, instance, is_export)
    # print(code)

    code = generator.generate()
    code = code.replace("self", self_method)

    generator.begin()
    for line in code.split("\n"):
        generator.write(line)
    return {name: generator}


def _generate_run(generator, instance, is_export=False):

    if is_export:
        ex_generator = _generate_saveraster()
        generator.append(ex_generator)
        generator.force_level(generator.get_level() + ex_generator.get_level())
    else:
        # Run the MapOp
        generator.write("if (op.setup(self.job, self.context.getConf()) and", post_indent=True)
        generator.write("op.execute(self.context) and")
        generator.write("op.teardown(self.job, self.context.getConf())):")
        # Return a new python RasterMapOp or VectorMapOp to wrap the Java MapOp
        generator.write("if is_instance_of(self.gateway, op, 'org.mrgeo.mapalgebra.raster.RasterMapOp'):", post_indent=True)
        generator.write("new_resource = RasterMapOp(gateway=self.gateway, context=self.context, mapop=op, job=self.job)", post_unindent=True)
        generator.write("elif is_instance_of(self.gateway, op, 'org.mrgeo.mapalgebra.vector.VectorMapOp'):", post_indent=True)
        generator.write("new_resource = VectorMapOp(gateway=self.gateway, context=self.context, mapop=op, job=self.job)", post_unindent=True)
        generator.write("else:", post_indent=True)
        generator.write("raise Exception('Unable to wrap a python object around returned map op: ' + str(op))", post_unindent=True)

    generator.write("return new_resource", post_unindent=True)
    generator.write("return None")
    return generator


def _generate_saveraster():
    generator = CodeGenerator()

    generator.write("cls = JavaClass('org.mrgeo.mapalgebra.ExportMapOp', gateway_client=self.gateway._gateway_client)")
    generator.write("if hasattr(self, 'mapop') and self.is_instance_of(self.mapop, 'org.mrgeo.mapalgebra.raster.RasterMapOp') and type(name) is str and isinstance(singleFile, (int, long, float, str)) and isinstance(zoom, (int, long, float)) and isinstance(numTiles, (int, long, float)) and isinstance(mosaic, (int, long, float)) and type(format) is str and isinstance(randomTiles, (int, long, float, str)) and isinstance(tms, (int, long, float, str)) and type(colorscale) is str and type(tileids) is str and type(bounds) is str and isinstance(allLevels, (int, long, float, str)) and isinstance(overridenodata, (int, long, float)):", post_indent=True)
    generator.write("op = cls.create(self.mapop, str(name), True if singleFile else False, int(zoom), int(numTiles), int(mosaic), str(format), True if randomTiles else False, True if tms else False, str(colorscale), str(tileids), str(bounds), True if allLevels else False, float(overridenodata))", post_unindent=True)
    generator.write("else:", post_indent=True)
    generator.write("raise Exception('input types differ (TODO: expand this message!)')", post_unindent=True)
    generator.write("if (op.setup(self.job, self.context.getConf()) and", post_indent=True)
    generator.write("op.execute(self.context) and")
    generator.write("op.teardown(self.job, self.context.getConf())):")
    generator.write("if is_instance_of(self.gateway, op, 'org.mrgeo.mapalgebra.raster.RasterMapOp'):", post_indent=True)
    generator.write("new_resource = RasterMapOp(gateway=self.gateway, context=self.context, mapop=op, job=self.job)", post_unindent=True)
    generator.write("elif is_instance_of(self.gateway, op, 'org.mrgeo.mapalgebra.vector.VectorMapOp'):", post_indent=True)
    generator.write("new_resource = VectorMapOp(gateway=self.gateway, context=self.context, mapop=op, job=self.job)", post_unindent=True)
    generator.write("else:", post_indent=True)
    generator.write("raise Exception('Unable to wrap a python object around returned map op: ' + str(op))", post_unindent=True)
    generator.write("gdalutils = JavaClass('org.mrgeo.utils.GDALUtils', gateway_client=self.gateway._gateway_client)")
    generator.write("java_image = op.image()")
    generator.write("width = java_image.getRasterXSize()")
    generator.write("height = java_image.getRasterYSize()")
    generator.write("options = []")
    generator.write("if format == 'jpg' or format == 'jpeg':", post_indent=True)
    generator.write("driver_name = 'jpeg'")
    generator.write("extension = 'jpg'", post_unindent=True)
    generator.write("elif format == 'tif' or format == 'tiff' or format == 'geotif' or format == 'geotiff' or format == 'gtif'  or format == 'gtiff':", post_indent=True)
    generator.write("driver_name = 'GTiff'")
    generator.write("options.append('INTERLEAVE=BAND')")
    generator.write("options.append('COMPRESS=DEFLATE')")
    generator.write("options.append('PREDICTOR=1')")
    generator.write("options.append('ZLEVEL=6')")
    generator.write("options.append('TILES=YES')")
    generator.write("if width < 2048:", post_indent=True)
    generator.write("options.append('BLOCKXSIZE=' + str(width))", post_unindent=True)
    generator.write("else:", post_indent=True)
    generator.write("options.append('BLOCKXSIZE=2048')", post_unindent=True)
    generator.write("if height < 2048:", post_indent=True)
    generator.write("options.append('BLOCKYSIZE=' + str(height))", post_unindent=True)
    generator.write("else:", post_indent=True)
    generator.write("options.append('BLOCKYSIZE=2048')", post_unindent=True)
    generator.write("extension = 'tif'", post_unindent=True)
    generator.write("else:", post_indent=True)
    generator.write("driver_name = format")
    generator.write("extension = format", post_unindent=True)
    generator.write("datatype = java_image.GetRasterBand(1).getDataType()")
    generator.write("if not local_name.endswith(extension):", post_indent=True)
    generator.write("local_name += '.' + extension", post_unindent=True)
    generator.write("driver = gdal.GetDriverByName(driver_name)")
    generator.write("local_image = driver.Create(local_name, width, height, java_image.getRasterCount(), datatype, options)")
    generator.write("local_image.SetProjection(str(java_image.GetProjection()))")
    generator.write("local_image.SetGeoTransform(java_image.GetGeoTransform())")
    generator.write("java_nodatas = gdalutils.getnodatas(java_image)")
    generator.write("print('saving image to ' + local_name)")
    generator.write("print('downloading data... (' + str(gdalutils.getRasterBytes(java_image, 1) * local_image.RasterCount / 1024) + ' kb uncompressed)')")
    generator.write("for i in xrange(1, local_image.RasterCount + 1):", post_indent=True)
    generator.write("start = time.time()")
    generator.write("raw_data = gdalutils.getRasterDataAsCompressedBase64(java_image, i, 0, 0, width, height)")
    generator.write("print('compressed/encoded data ' + str(len(raw_data)))")
    generator.write("decoded_data = base64.b64decode(raw_data)")
    generator.write("print('decoded data ' + str(len(decoded_data)))")
    generator.write("decompressed_data = zlib.decompress(decoded_data, 16 + zlib.MAX_WBITS)")
    generator.write("print('decompressed data ' + str(len(decompressed_data)))")
    generator.write("byte_data = numpy.frombuffer(decompressed_data, dtype='b')")
    generator.write("print('byte data ' + str(len(byte_data)))")
    generator.write("image_data = byte_data.view(gdal_array.GDALTypeCodeToNumericTypeCode(datatype))")
    generator.write("print('gdal-type data ' + str(len(image_data)))")
    generator.write("image_data = image_data.reshape((-1, width))")
    generator.write("print('reshaped ' + str(len(image_data)) + ' x ' + str(len(image_data[0])))")
    generator.write("band = local_image.GetRasterBand(i)")
    generator.write("print('writing band ' + str(i))")
    generator.write("band.WriteArray(image_data)")
    generator.write("end = time.time()")
    generator.write("print('elapsed time: ' + str(end - start) + ' sec.')")
    generator.write("band.SetNoDataValue(java_nodatas[i - 1])", post_unindent=True)
    generator.write("local_image.FlushCache()")

    return generator


def _generate_imports(generator, mapop, is_export=False):
    # imports
    generator.write("from pymrgeo.instance import is_instance_of")
    generator.write("from pymrgeo import RasterMapOp")
    generator.write("from pymrgeo import VectorMapOp")
    generator.write("from numbers import Number")
    if is_export:
        generator.write("import base64")
        generator.write("import numpy")
        generator.write("from osgeo import gdal, gdal_array")
        generator.write("import time")
        generator.write("import zlib")

    generator.write("from py4j.java_gateway import JavaClass")
    # Get the Java class
    generator.write("cls = JavaClass('" + mapop + "', gateway_client=self.gateway._gateway_client)")


def _generate_calls(generator, methods, is_export=False, is_reverse=False):

    # Check the input params and call the appropriate create() method
    firstmethod = True
    varargcode = CodeGenerator()

    if is_export:
        generator.write("local_name = name")
        generator.write("name = 'In-Memory'")

    for method in methods:
        iftest = ""
        call = []

        firstparam = True
        for param in method:
            var_name = param[0]
            type_name = param[1]
            call_name = param[2]
            default_value = param[3]
            # print("param => " + str(param))
            # print("var name: " + var_name)
            # print("type name: " + type_name)
            # print("call name: " + call_name)

            if param[4]:
                call_name, it, et, accessor = _method_name(type_name, "arg", None)

                varargcode.write("for arg in args:", post_indent=True)
                varargcode.write("if isinstance(arg, list):", post_indent=True)
                varargcode.write("arg_list = arg")
                varargcode.write("for arg in arg_list:", post_indent=True)
                varargcode.write("if not(" + it + "):", post_indent=True)
                varargcode.write("raise Exception('input types differ (TODO: expand this message!)')")
                varargcode.unindent(3)
                varargcode.write("else:", post_indent=True)
                varargcode.write("if not(" + it + "):", post_indent=True)
                varargcode.write("raise Exception('input types differ (TODO: expand this message!)')")
                varargcode.unindent(2)
                varargcode.write("elements = []")
                varargcode.write("for arg in args:", post_indent=True)
                varargcode.write("if isinstance(arg, list):", post_indent=True)
                varargcode.write("for a in arg:", post_indent=True)
                varargcode.write("elements.append(a" + accessor + ")")
                varargcode.unindent(2)
                varargcode.write("else:", post_indent=True)
                varargcode.write("elements.append(arg" + accessor + ")")
                varargcode.unindent(2)
                varargcode.write("array = self.gateway.new_array(self.gateway.jvm." + type_name + ", len(elements))")
                varargcode.write("cnt = 0")
                varargcode.write("for element in elements:", post_indent=True)
                varargcode.write("array[cnt] = element")
                varargcode.write("cnt += 1")
                call_name = "array"
            else:
                if firstparam:
                    firstparam = False
                    if firstmethod:
                        firstmethod = False
                        iftest += "if"
                    else:
                        iftest += "elif"
                else:
                    iftest += " and"

                if call_name == "self":
                    var_name = call_name

                call_name, it, et, accessor = _method_name(type_name, var_name, default_value)
                iftest += it

            call += [call_name]

        if len(varargcode) > 0:
            generator.append(varargcode)

        if len(iftest) > 0:
            generator.write(iftest + ":")
        generator.indent()

        if is_reverse:
            generator.write("op = cls.rcreate(" + ", ".join(call) + ')', post_unindent=True)
        else:
            generator.write("op = cls.create(" + ", ".join(call) + ')', post_unindent=True)

    generator.write("else:", post_indent=True)
    generator.write("raise Exception('input types differ (TODO: expand this message!)')", post_unindent=True)
    # code += "    import inspect\n"
    # code += "    method = inspect.stack()[0][3]\n"
    # code += "    print(method)\n"


def _method_name(type_name, var_name, default_value):
    if type_name == "String":
        phrase = " type(" + var_name + ") is str"
        if (default_value is not None and default_value == 'None'):
            iftest = " (" + var_name + " is None or" + phrase + ")"
        else:
            iftest = phrase
        call_name = "str(" + var_name + ")"
        excepttest = "not" + iftest
        accessor = ""
    elif type_name == "double" or type_name == "float":
        iftest = " isinstance(" + var_name + ", (int, long, float))"
        call_name = "float(" + var_name + ")"
        excepttest = "not" + iftest
        accessor = ""
    elif type_name == "long":
        iftest = " isinstance(" + var_name + ", (int, long, float))"
        call_name = "long(" + var_name + ")"
        excepttest = "not" + iftest
        accessor = ""
    elif type_name == "int" or type_name == "Short" or type_name == "Char":
        iftest = " isinstance(" + var_name + ", (int, long, float))"
        call_name = "int(" + var_name + ")"
        excepttest = "not" + iftest
        accessor = ""
    elif type_name == "boolean":
        iftest = " isinstance(" + var_name + ", (int, long, float, str))"
        call_name = "True if " + var_name + " else False"
        excepttest = "not" + iftest
        accessor = ""
    elif type_name.endswith("MapOp"):
        base_var = var_name
        var_name += ".mapop"
        phrase = " hasattr(" + base_var + ", 'mapop') and self.is_instance_of(" + var_name + ", '" + type_name + "')"
        if (default_value is not None and default_value == 'None'):
            iftest = " (" + var_name + " is None or" + phrase + ")"
        else:
            iftest = phrase
        call_name = var_name
        excepttest = " hasattr(" + base_var + ", 'mapop') and not self.is_instance_of(" + \
                     var_name + ", '" + type_name + "')"
        accessor = ".mapop"
    else:
        phrase = " self.is_instance_of(" + var_name + ", '" + type_name + "')"
        if (default_value is not None and default_value == 'None'):
            iftest = " (" + var_name + " is None or" + phrase + ")"
        else:
            iftest = phrase
        call_name = var_name
        excepttest = "not" + iftest
        accessor = ""

    return call_name, iftest, excepttest, accessor


def _generate_methods(instance, signatures):
    methods = []
    for sig in signatures:
        found = False
        method = []
        for variable in sig.split("|"):
            # print("variable: " + variable)
            names = re.split("[:=]+", variable)
            new_name = names[0]
            new_type = names[1]

            # var args?
            varargs = False
            if new_type.endswith("*"):
                new_type = new_type[:-1]
                new_name = "args"
                varargs = True

            if len(names) == 3:
                if names[2].lower() == "true":
                    new_value = "True"
                elif names[2].lower() == "false":
                    new_value = "False"
                elif names[2].lower() == "infinity":
                    new_value = "float('inf')"
                elif names[2].lower() == "-infinity":
                    new_value = "float('-inf')"
                elif names[2].lower() == "null":
                    new_value = "None"
                else:
                    new_value = names[2]
            else:
                new_value = None

            if ((not found) and
                    (new_type.endswith("MapOp") or
                         (instance is "RasterMapOp" and new_type.endswith("RasterMapOp")) or
                         (instance is "VectorMapOp" and new_type.endswith("VectorMapOp")))):
                found = True
                new_call = "self"
            else:
                new_call = new_name

            tup = (new_name, new_type, new_call, new_value, varargs)
            method.append(tup)

        methods.append(method)
    return methods


def _in_signature(param, signature):
    for s in signature:
        if s[0] == param[0]:
            if s[1] == param[1]:
                if s[3] == param[3]:
                    return True
                else:
                    raise Exception("only default values differ: " + str(s) + ": " + str(param))
            else:
                raise Exception("type parameters differ: " + s[1] + ": " + param[1])
    return False


def _generate_oo_signature(methods):
    signature = []
    dual = len(methods) > 1
    for method in methods:
        for param in method:
            # print("Param: " + str(param))
            if not param[2] == "self" and not _in_signature(param, signature):
                signature.append(param)
                if param[4]:
                    # var args must be the last parameter
                    break

    sig = ["self"]
    for s in signature:
        if s[4]:
            sig += ["*args"]
        else:
            if s[3] is not None:
                if s[3].endswith("NaN"):
                    sig += [s[0] + "=float('nan')"]
                else:
                    sig += [s[0] + "=" + s[3]]
            elif dual:
                sig += [s[0] + "=None"]
            else:
                sig += [s[0]]

    return ",".join(sig)

def _generate_proc_signature(methods):
    signature = []
    dual = len(methods) > 1
    self_var = None
    for method in methods:
        for param in method:
            # print("Param: " + str(param))
            if (not param[2] == "self" or self_var == None) and not _in_signature(param, signature):
                signature.append(param)
                if param[2] == "self" and self_var == None:
                    self_var = param[0]
                if param[4]:
                    # var args must be the last parameter
                    break

    sig = []
    for s in signature:
        if s[4]:
            sig += ["*args"]
        else:
            if s[3] is not None:
                if s[3].endswith("NaN"):
                    sig += [s[0] + "=float('nan')"]
                else:
                    sig += [s[0] + "=" + s[3]]
            elif dual and s[0] != self_var:
                sig += [s[0] + "=None"]
            else:
                sig += [s[0]]

    return ",".join(sig), self_var

<|MERGE_RESOLUTION|>--- conflicted
+++ resolved
@@ -4,8 +4,6 @@
 import traceback
 
 import sys
-
-from gio._gio import Error
 from py4j.java_gateway import JavaClass, java_import
 
 from pymrgeo.code_generator import CodeGenerator
@@ -177,14 +175,8 @@
 
                 if ooCodes is not None:
                     for method_name, code in ooCodes.items():
-<<<<<<< HEAD
                         # if method_name == "add":
                         #    print(code.generate())
-=======
-                        if method_name == 'aspect':
-                            print(code.generate())
-                        # print(code.generate())
->>>>>>> df8d62bf
 
                         if instance == 'RasterMapOp':
                             _rastermapop_code[method_name] = code
@@ -196,7 +188,6 @@
                             _mapop_code[method_name] = code
                             setattr(RasterMapOp, method_name, code.compile(method_name).get(method_name))
                             setattr(VectorMapOp, method_name, code.compile(method_name).get(method_name))
-
                 if procCodes is not None:
                     for method_name, code in procCodes.items():
                         pass
@@ -220,7 +211,7 @@
 
             if new_type == 'RasterMapOp' or new_type == 'VectorMapOp' or new_type == 'MapOp':
                 has_type[new_type] = True
-        for t,v in has_type.iteritems():
+        for t, v in has_type.iteritems():
             if v:
                 type_map[t] += 1
 
@@ -235,7 +226,7 @@
             return 'VectorMapOp'
     # There is at least one signature that does not include a parameter of the same type
     # as the map op itself. Instead, we get a type that is represented in all the signatures.
-    for t,v in type_map.iteritems():
+    for t, v in type_map.iteritems():
         if v == len(signatures):
             return t
 
