/*
 * Copyright 2009-2014 DigitalGlobe, Inc.
 *
 * Licensed under the Apache License, Version 2.0 (the "License");
 * you may not use this file except in compliance with the License.
 * You may obtain a copy of the License at
 *
 * http://www.apache.org/licenses/LICENSE-2.0
 *
 * Unless required by applicable law or agreed to in writing, software
 * distributed under the License is distributed on an "AS IS" BASIS,
 * WITHOUT WARRANTIES OR CONDITIONS OF ANY KIND, either express or implied.
 * See the License for the specific language governing permissions and limitations under the License.
 */

package org.mrgeo.cmd.ingest;

import org.apache.commons.cli.*;
import org.apache.hadoop.conf.Configuration;
import org.apache.hadoop.fs.FileStatus;
import org.apache.hadoop.fs.FileSystem;
import org.apache.hadoop.fs.Path;
import org.gdal.gdal.Band;
import org.gdal.gdal.Dataset;
import org.joda.time.Period;
import org.joda.time.format.PeriodFormatter;
import org.joda.time.format.PeriodFormatterBuilder;
import org.mrgeo.aggregators.*;
import org.mrgeo.buildpyramid.BuildPyramidSpark;
import org.mrgeo.cmd.Command;
import org.mrgeo.core.MrGeoConstants;
import org.mrgeo.core.MrGeoProperties;
import org.mrgeo.data.DataProviderFactory;
import org.mrgeo.data.adhoc.AdHocDataProvider;
import org.mrgeo.hdfs.utils.HadoopFileUtils;
import org.mrgeo.ingest.IngestImageDriver;
import org.mrgeo.ingest.IngestImageSpark;
import org.mrgeo.utils.*;
import org.slf4j.Logger;
import org.slf4j.LoggerFactory;

import java.io.File;
import java.io.IOException;
import java.io.PrintStream;
import java.net.URI;
import java.net.URISyntaxException;
import java.util.*;

public class IngestImage extends Command
{

  private Options options;

  private static Logger log = LoggerFactory.getLogger(IngestImage.class);

  private int zoomlevel;
  private int tilesize;
  private Number nodata = null;
  private int bands;
  private int tiletype;
  private boolean overrideNodata = false;
  private boolean skippreprocessing = false;
  private boolean local = false;
  private boolean quick = false;
  private boolean ignoretags = false;
  private Map<String, String> tags = new HashMap<String, String>();
  private Bounds bounds = null;

  private AdHocDataProvider adhoc = null;
  private PrintStream adhocStream = null;

  public IngestImage()
  {
    options = createOptions();
  }


  public static Options createOptions()
  {
    Options result = new Options();

    Option output = new Option("o", "output", true, "MrsImagePyramid image name");
    output.setRequired(true);
    result.addOption(output);

    Option cat = new Option("c", "categorical", false, "Input [pixels] are categorical values");
    cat.setRequired(false);
    result.addOption(cat);

    Option pyramid = new Option("sp", "skippyramid", false, "Skip building pyramids");
    pyramid.setRequired(false);
    result.addOption(pyramid);

    Option recurse = new Option("nr", "norecursion", false, "Do not recurse through sub-directories");
    recurse.setRequired(false);
    result.addOption(recurse);

    Option nodata = new Option("nd", "nodata", true, "override nodata value");
    //nodata.setArgPattern(argPattern, limit);
    nodata.setRequired(false);
    result.addOption(nodata);

    Option tags = new Option("t", "tags", true, "tags (fmt: \"k1,v:k2,v:...\"");
    tags.setRequired(false);
    result.addOption(tags);

    Option notags = new Option("nt", "notags", false, "Do not automatically load tags from source images");
    notags.setRequired(false);
    result.addOption(notags);

    OptionGroup aggregators = new OptionGroup();

    Option mean = new Option("m", "mean", false, "Mean (Average) Pyramid Pixel Resampling Method");
    mean.setRequired(false);
    aggregators.addOption(mean);

    Option sum = new Option("s", "sum", false, "Summing Pyramid Pixel Resampling Method");
    sum.setRequired(false);
    aggregators.addOption(sum);


    Option nearest = new Option("n", "nearest", false, "Nearest Pyramid Pixel Resampling Method");
    nearest.setRequired(false);
    aggregators.addOption(nearest);

    Option min = new Option("min", "minimum", false, "Minimum Pyramid Pixel Resampling Method");
    min.setRequired(false);
    aggregators.addOption(min);

    Option max = new Option("max", "maximum", false, "Maximum Pyramid Pixel Resampling Method");
    max.setRequired(false);
    aggregators.addOption(max);

    Option minavgpair = new Option("minavgpair", "miminumaveragepair", false, "Minimum Average Pair Pyramid Pixel Resampling Method");
    minavgpair.setRequired(false);
    aggregators.addOption(minavgpair);

    result.addOptionGroup(aggregators);

    Option local = new Option("lc", "local", false, "Use local files for ingest, good for small ingests");
    local.setRequired(false);
    result.addOption(local);

    Option lcl = new Option("l", "local-runner", false, "Use Hadoop's local runner (used for debugging)");
    lcl.setRequired(false);
    result.addOption(lcl);

    Option quick = new Option("q", "quick", false, "Quick ingest (for small files only)");
    quick.setRequired(false);
    result.addOption(quick);

    Option spark = new Option("k", "spark", false, "Use Spark");
    spark.setRequired(false);
    result.addOption(spark);

    Option zoom = new Option("z", "zoom", true, "force zoom level");
    zoom.setRequired(false);
    result.addOption(zoom);

    Option skippre = new Option("sk", "skippreprocessing", false, "Skip the preprocessing step (must specify zoom)");
    skippre.setRequired(false);
    result.addOption(skippre);

    Option protectionLevelOption = new Option("pl", "protectionLevel", true, "Protection level");
    // If mrgeo.conf security.classification.required is true and there is no
    // security.classification.default, then the security classification
    // argument is required, otherwise it is not.
    Properties props = MrGeoProperties.getInstance();
    String protectionLevelRequired = props.getProperty(
        MrGeoConstants.MRGEO_PROTECTION_LEVEL_REQUIRED, "false").trim();
    String protectionLevelDefault = props.getProperty(
        MrGeoConstants.MRGEO_PROTECTION_LEVEL_DEFAULT, "");
    if (protectionLevelRequired.equalsIgnoreCase("true") &&
        protectionLevelDefault.isEmpty())
    {
      protectionLevelOption.setRequired(true);
    }
    else
    {
      protectionLevelOption.setRequired(false);
    }
    result.addOption(protectionLevelOption);


    result.addOption(new Option("v", "verbose", false, "Verbose logging"));
    result.addOption(new Option("d", "debug", false, "Debug (very verbose) logging"));

    return result;
  }

  private void calculateParams(final Dataset image, final String imageName, final Configuration conf)
  {
    try
    {
      // calculate zoom level for the image
      double[] xform = image.GetGeoTransform();

      final double pixelsizeLon = xform[1];
      final double pixelsizeLat = -xform[5];

      final int zx = TMSUtils.zoomForPixelSize(pixelsizeLon, tilesize);
      final int zy = TMSUtils.zoomForPixelSize(pixelsizeLat, tilesize);

      if (zoomlevel < zx)
      {
        zoomlevel = zx;
      }
      if (zoomlevel < zy)
      {
        zoomlevel = zy;
      }

      bands = image.GetRasterCount();
      tiletype = GDALUtils.toRasterDataBufferType(image.GetRasterBand(1).getDataType());

      Bounds imageBounds = GDALUtils.getBounds(image);

      log.debug("    image bounds: (lon/lat) " +
          imageBounds.getMinX() + ", " + imageBounds.getMinY() + " to " +
          imageBounds.getMaxX() + ", " + imageBounds.getMaxY());


      if (bounds == null)
      {
        bounds = imageBounds;
      }
      else
      {
        bounds.expand(imageBounds);
      }

      if (adhoc == null)
      {
        adhoc = DataProviderFactory.createAdHocDataProvider(conf);

        conf.set(IngestImageDriver.INGEST_BOUNDS_LOCATION, adhoc.getResourceName());

        adhocStream = new PrintStream(adhoc.add(IngestImageDriver.INGEST_BOUNDS_FILE));
      }

      if (adhocStream != null)
      {
        adhocStream.println(imageName + "|" + imageBounds.toDelimitedString());
      }

      try
      {
        if (nodata == null)
        {
          for (int b = 1; b <= bands; b++)
          {
            Double[] val = new Double[1];
            Band band = image.GetRasterBand(b);
            band.GetNoDataValue(val);

            nodata = val[0];

            if (nodata != null)
            {
              log.debug("nodata: b: " + nodata.byteValue() + " d: " + nodata.doubleValue() +
                  " f: " + nodata.floatValue() + " i: " + nodata.intValue() +
                  " s: " + nodata.shortValue() + " l: " + nodata.longValue());
              break;
            }
          }
        }
      }
      catch (IllegalArgumentException ignored)
      {
      }

    }
    catch (IOException e)
    {
    }


//    String[] names = reader.getMetadataNames();
//    if (names != null)
//    {
//      System.out.println("Metadata:");
//      for (String name : names)
//      {
//        System.out.println("  " + name + ":" + reader.getMetadataValue(name));
//        tags.put(name, reader.getMetadataValue(name));
//      }
//      System.out.println("***");
//    }
  }

  List<String> getInputs(String arg, boolean recurse, final Configuration conf,
<<<<<<< HEAD
      boolean existsCheck, boolean argIsDir)
=======
                         boolean existsCheck, boolean argIsDir)
>>>>>>> 58e31a6f
  {
    List<String> inputs = new LinkedList<String>();

    File f;
    try
    {
      f = new File(new URI(arg));
    }
    catch (URISyntaxException | IllegalArgumentException ignored)
    {
      f = new File(arg);
    }

    // recurse through directories
    if (f.isDirectory())
    {
      File[] dir = f.listFiles();

      for (File s : dir)
      {
        try
        {
          if (s.isFile() || (s.isDirectory() && recurse))
          {
            inputs.addAll(getInputs(s.getCanonicalFile().toURI().toString(), recurse, conf,
<<<<<<< HEAD
                false, s.isDirectory()));
=======
                                    false, s.isDirectory()));
>>>>>>> 58e31a6f
          }
        }
        catch (IOException e)
        {
        }
      }
    }
    else if (f.isFile())
    {
      // is this a geospatial image file?
      try
      {
        System.out.print("*** checking (local file) " + f.getCanonicalPath());
        String name = f.getCanonicalFile().toURI().toString();

        if (skippreprocessing)
        {
          inputs.add(name);
          local = true;

          System.out.println(" accepted ***");
        }
        else
        {
          Dataset dataset = GDALUtils.open(name);

          if (dataset != null)
          {
            calculateParams(dataset, name, conf);

            GDALUtils.close(dataset);
            inputs.add(name);

            local = true;

            System.out.println(" accepted ***");
          }
          else
          {
            System.out.println(" can't load ***");
          }
        }
      }
      catch (IOException ignored)
      {
        System.out.println(" can't load ***");
      }
    }
    else
    {
      try
      {

        Path p = new Path(arg);
        FileSystem fs = HadoopFileUtils.getFileSystem(conf, p);

        if (!existsCheck || fs.exists(p))
        {
          boolean isADirectory = argIsDir;
          if (existsCheck)
          {
            FileStatus status = fs.getFileStatus(p);
            isADirectory = status.isDir();
          }

          if (isADirectory && recurse)
          {
            FileStatus[] files = fs.listStatus(p);
            for (FileStatus file : files)
            {
              inputs.addAll(getInputs(file.getPath().toUri().toString(), recurse, conf,
<<<<<<< HEAD
                  false, file.isDir()));
=======
                                      false, file.isDir()));
>>>>>>> 58e31a6f
            }
          }
          else
          {
            // is this a geospatial image file?
            try
            {
              System.out.print("*** checking  " + p.toString());
              String name = p.toUri().toString();

              if (skippreprocessing)
              {
                inputs.add(name);
                System.out.println(" accepted ***");
              }
              else
              {

                Dataset dataset = GDALUtils.open(name);

                if (dataset != null)
                {
                  calculateParams(dataset, name, conf);

                  GDALUtils.close(dataset);
                  inputs.add(name);

                  System.out.println(" accepted ***");
                }
                else
                {
                  System.out.println(" can't load ***");
                }
              }
            }
            catch (IOException ignored)
            {
              System.out.println(" can't load ***");
            }
          }
        }
      }
      catch (IOException ignored)
      {
      }

    }

    return inputs;
  }


  @Override
  public int run(String[] args, Configuration conf, Properties providerProperties)
  {
    try
    {

      long start = System.currentTimeMillis();


      GDALUtils.register();

//
//      gdal.AllRegister();
//      int drivers = gdal.GetDriverCount();
//      System.out.println("Found " + drivers + " gdal drivers");
//      for (int i = 0; i < drivers; i++)
//      {
//        Driver driver = gdal.GetDriver(i);
//        System.out.println("  " + driver.getShortName() + " (" + driver.getLongName() + ")");
//
//        driver.delete();
//      }
//
//

      CommandLine line = null;
      try
      {
        CommandLineParser parser = new GnuParser();
        line = parser.parse(options, args);
      }
      catch (ParseException e)
      {
        System.out.println(e.getMessage());
        new HelpFormatter().printHelp("ingest <options> <input>", options);
        return -1;
      }


      if (line != null)
      {
        if (line.hasOption("v"))
        {
          LoggingUtils.setDefaultLogLevel(LoggingUtils.INFO);
        }
        if (line.hasOption("d"))
        {
          LoggingUtils.setDefaultLogLevel(LoggingUtils.DEBUG);
        }

        if (line.hasOption("l"))
        {
          System.out.println("Using local runner");
          HadoopUtils.setupLocalRunner(conf);
        }

        overrideNodata = line.hasOption("nd");
        if (overrideNodata)
        {
          String str = line.getOptionValue("nd");
          if (str.compareToIgnoreCase("nan") != 0)
          {
            nodata = Double.parseDouble(line.getOptionValue("nd"));
            log.info("overriding nodata with: " + nodata);
          }
          else
          {
            nodata = Double.NaN;
          }
        }


        boolean categorical = line.hasOption("c");
        boolean skipPyramids = line.hasOption("sp");
        boolean recurse = !line.hasOption("nr");

        skippreprocessing = line.hasOption("sk");
        String output = line.getOptionValue("o");

        log.debug("categorical: " + categorical);
        log.debug("skip pyramids: " + skipPyramids);
        log.debug("output: " + output);

        List<String> inputs = new LinkedList<String>();

        if (line.hasOption("z"))
        {
          zoomlevel = Integer.parseInt(line.getOptionValue("z"));
        }
        else
        {
          zoomlevel = 0;
        }

        if (skippreprocessing && zoomlevel == 0)
        {
          log.error("Need to specify zoomlevel to skip preprocessing");
          return -1;
        }

        tilesize = Integer.parseInt(MrGeoProperties.getInstance().getProperty("mrsimage.tilesize", "512"));

        for (String arg: line.getArgs())
        {
          inputs.addAll(getInputs(arg, recurse, conf, true, false));
        }

        log.info("Ingest inputs (" + inputs.size() + ")");
        for (String input:inputs)
        {
          log.info("   " + input);
        }

        if (line.hasOption("t"))
        {
          String rawTags = line.getOptionValue("t");

          String splittags[] = rawTags.split(",");
          for (String t: splittags)
          {
            String[] s = t.split(":");
            if (s.length != 2)
            {
              log.error("Bad tag format.  Should be: k1:v1,k2:v2,...  is: " + rawTags);
              return -1;
            }

            tags.put(s[0], s[1]);
          }
        }

        if (nodata == null)
        {
          nodata = Double.NaN;
        }

        quick = quick | line.hasOption("q");
        local = local | line.hasOption("lc");
        String protectionLevel = line.getOptionValue("pl");

        Boolean spark = line.hasOption("k");
        if (inputs.size() > 0)
        {

          if (adhocStream != null)
          {
            adhocStream.close();
          }

          try
          {
            final boolean success;
            if (quick)
            {
              success = IngestImageDriver.quickIngest(inputs.get(0), output, categorical,
                  conf, overrideNodata, nodata, tags, protectionLevel, providerProperties);
            }
            else if (local)
            {
<<<<<<< HEAD
              if (spark)
              {
                success = IngestImageSpark.localIngest(inputs.toArray(new String[inputs.size()]),
                    output, categorical, conf, bounds, zoomlevel, tilesize, nodata, bands, tiletype,
                    tags, protectionLevel, providerProperties);
              }
              else
              {
                success = IngestImageDriver.localIngest(inputs.toArray(new String[inputs.size()]),
                    output, categorical, conf, bounds, zoomlevel, tilesize, nodata, bands,
                    tags, protectionLevel, providerProperties);
              }
=======
//              success = IngestImageDriver.localIngest(inputs.toArray(new String[inputs.size()]),
//                  output, categorical, conf, bounds, zoomlevel, tilesize, nodata, bands,
//                  tags, protectionLevel, providerProperties);
              success = IngestImageSpark.localIngest(inputs.toArray(new String[inputs.size()]),
                  output, categorical, conf, bounds, zoomlevel, tilesize, nodata, bands, tiletype,
                  tags, protectionLevel, providerProperties);
>>>>>>> 58e31a6f
            }
            else if (spark)
            {
              success = IngestImageSpark.ingest(inputs.toArray(new String[inputs.size()]),
                  output, categorical, conf, bounds, zoomlevel, tilesize, nodata, bands, tiletype,
                  tags, protectionLevel, providerProperties);
            }
            else
            {
              success = IngestImageDriver.ingest(inputs.toArray(new String[inputs.size()]),
                  output, categorical, conf, bounds, zoomlevel, tilesize, nodata, bands,
                  tags, protectionLevel, providerProperties);
            }
            if (!success)
            {
              log.error("IngestImage exited with error");
              return 1;
            }

            if (!skipPyramids)
            {
              Aggregator aggregator = new MeanAggregator();
              if (line.hasOption("c"))
              {
                aggregator = new ModeAggregator();
              }
              else if (line.hasOption("s"))
              {
                aggregator = new SumAggregator();
              }
              else if (line.hasOption("n"))
              {
                aggregator = new NearestAggregator();
              }
              else if (line.hasOption("min"))
              {
                aggregator = new MinAggregator();
              }
              else if (line.hasOption("max"))
              {
                aggregator = new MaxAggregator();
              }
              else if (line.hasOption("minavgpair"))
              {
                aggregator = new MinAvgPairAggregator();
              }

              BuildPyramidSpark.build(output, aggregator, conf, providerProperties);
            }
          }
          catch (Exception e)
          {
            e.printStackTrace();
            log.error("IngestImage exited with error", e);
            return 1;
          }
          finally
          {
            if (adhoc != null)
            {
              adhoc.delete();
            }
          }
        }
      }

      long end = System.currentTimeMillis();
      long duration = end - start;
      PeriodFormatter formatter = new PeriodFormatterBuilder()
          .appendHours()
          .appendSuffix("h:")
          .appendMinutes()
          .appendSuffix("m:")
          .appendSeconds()
          .appendSuffix("s")
          .toFormatter();
      String formatted = formatter.print(new Period(duration));
      log.info("IngestImage complete in " + formatted);

      return 0;
    }
    catch (Exception e)
    {
      e.printStackTrace();
    }

    return -1;
  }
}<|MERGE_RESOLUTION|>--- conflicted
+++ resolved
@@ -289,11 +289,7 @@
   }
 
   List<String> getInputs(String arg, boolean recurse, final Configuration conf,
-<<<<<<< HEAD
-      boolean existsCheck, boolean argIsDir)
-=======
                          boolean existsCheck, boolean argIsDir)
->>>>>>> 58e31a6f
   {
     List<String> inputs = new LinkedList<String>();
 
@@ -319,11 +315,7 @@
           if (s.isFile() || (s.isDirectory() && recurse))
           {
             inputs.addAll(getInputs(s.getCanonicalFile().toURI().toString(), recurse, conf,
-<<<<<<< HEAD
-                false, s.isDirectory()));
-=======
                                     false, s.isDirectory()));
->>>>>>> 58e31a6f
           }
         }
         catch (IOException e)
@@ -395,11 +387,7 @@
             for (FileStatus file : files)
             {
               inputs.addAll(getInputs(file.getPath().toUri().toString(), recurse, conf,
-<<<<<<< HEAD
-                  false, file.isDir()));
-=======
                                       false, file.isDir()));
->>>>>>> 58e31a6f
             }
           }
           else
@@ -611,7 +599,6 @@
             }
             else if (local)
             {
-<<<<<<< HEAD
               if (spark)
               {
                 success = IngestImageSpark.localIngest(inputs.toArray(new String[inputs.size()]),
@@ -624,14 +611,6 @@
                     output, categorical, conf, bounds, zoomlevel, tilesize, nodata, bands,
                     tags, protectionLevel, providerProperties);
               }
-=======
-//              success = IngestImageDriver.localIngest(inputs.toArray(new String[inputs.size()]),
-//                  output, categorical, conf, bounds, zoomlevel, tilesize, nodata, bands,
-//                  tags, protectionLevel, providerProperties);
-              success = IngestImageSpark.localIngest(inputs.toArray(new String[inputs.size()]),
-                  output, categorical, conf, bounds, zoomlevel, tilesize, nodata, bands, tiletype,
-                  tags, protectionLevel, providerProperties);
->>>>>>> 58e31a6f
             }
             else if (spark)
             {
