package org.mrgeo.resources.wcs;

import org.mrgeo.data.DataProviderFactory;
import org.mrgeo.data.image.MrsImageDataProvider;
import org.mrgeo.rasterops.OpImageRegistrar;
import org.mrgeo.services.SecurityUtils;
import org.mrgeo.services.Version;
import org.mrgeo.services.mrspyramid.rendering.ImageHandlerFactory;
import org.mrgeo.services.mrspyramid.rendering.ImageRenderer;
import org.mrgeo.services.mrspyramid.rendering.ImageResponseWriter;
import org.mrgeo.services.utils.DocumentUtils;
import org.mrgeo.services.utils.RequestUtils;
<<<<<<< HEAD
import org.mrgeo.services.wcs.WcsCapabilities;
=======
import org.mrgeo.services.wcs.DescribeCoverageDocumentGenerator;
>>>>>>> 028778aa
import org.mrgeo.utils.Bounds;
import org.mrgeo.utils.XmlUtils;
import org.slf4j.Logger;
import org.slf4j.LoggerFactory;
import org.w3c.dom.CDATASection;
import org.w3c.dom.Document;
import org.w3c.dom.Element;

import javax.ws.rs.GET;
import javax.ws.rs.POST;
import javax.ws.rs.Path;
import javax.ws.rs.core.*;
import javax.xml.bind.JAXBContext;
import javax.xml.bind.JAXBException;
import javax.xml.bind.Marshaller;
import javax.xml.parsers.DocumentBuilder;
import javax.xml.parsers.DocumentBuilderFactory;
import javax.xml.parsers.ParserConfigurationException;
import javax.xml.transform.TransformerException;
import java.awt.image.Raster;
import java.io.ByteArrayOutputStream;
import java.io.IOException;
import java.io.PrintStream;
import java.io.PrintWriter;
import java.util.Arrays;
import java.util.List;
import java.util.Properties;
import java.util.Set;

@Path("/wcs")
public class WcsGenerator
{
  private static final Logger log = LoggerFactory.getLogger(WcsGenerator.class);

  public static final String WCS_VERSION = "1.1.0";
  private static final String WCS_SERVICE = "wms";

  private Version version = new Version(WCS_VERSION);

  @GET
  public Response doGet(@Context UriInfo uriInfo)
  {
    return handleRequest(uriInfo);
  }

  @POST
  public Response doPost(@Context UriInfo uriInfo)
  {
    return handleRequest(uriInfo);
  }

  private Response handleRequest(UriInfo uriInfo)
  {
    long start = System.currentTimeMillis();

    MultivaluedMap<String, String> allParams = uriInfo.getQueryParameters();
    String request = getQueryParam(allParams, "request", "GetCapabilities");
    Properties providerProperties = SecurityUtils.getProviderProperties();

    try
    {
      String serviceName = getQueryParam(allParams, "service");
      if (serviceName == null)
      {
        return writeError(Response.Status.BAD_REQUEST, "Missing required SERVICE parameter. Should be set to \"WCS\"");
      }
      if (!serviceName.equalsIgnoreCase("wcs"))
      {
        return writeError(Response.Status.BAD_REQUEST, "Invalid SERVICE parameter. Should be set to \"WCS\"");
      }

      if (request.equalsIgnoreCase("getcapabilities"))
      {
        return getCapabilities(uriInfo, allParams, providerProperties);
      }
      else if (request.equalsIgnoreCase("describecoverage"))
      {
        return describeCoverage(uriInfo, allParams, providerProperties);
      }
      else if (request.equalsIgnoreCase("getcoverage"))
      {
        return getCoverage(allParams, providerProperties);
      }

      return writeError(Response.Status.BAD_REQUEST, "Invalid request");
    }
    finally
    {
      if (log.isDebugEnabled())
      {
        log.debug("WCS request time: {}ms", (System.currentTimeMillis() - start));
        // this can be resource intensive.
        System.gc();
        final Runtime rt = Runtime.getRuntime();
        log.debug(String.format("WMS request memory: %.1fMB / %.1fMB\n", (rt.totalMemory() - rt
            .freeMemory()) / 1e6, rt.maxMemory() / 1e6));
      }
    }
  }

  /**
   * Returns the value for the specified paramName case-insensitively. If the
   * parameter does not exist, it returns null.
   *
   * @param allParams
   * @param paramName
   * @return
   */
  private String getQueryParam(MultivaluedMap<String, String> allParams, String paramName)
  {
    for (String key: allParams.keySet())
    {
      if (key.equalsIgnoreCase(paramName))
      {
        List<String> value = allParams.get(key);
        if (value.size() == 1)
        {
          return value.get(0);
        }
      }
    }
    return null;
  }

  private Response describeCoverage(UriInfo uriInfo,
      MultivaluedMap<String,String> allParams,
      final Properties providerProperties)
  {
    String versionStr = getQueryParam(allParams, "version", WCS_VERSION);
    version = new Version(versionStr);
    String[] layers = null;
    if (version.isLess("1.1.0"))
    {
      String layer = getQueryParam(allParams, "coverage");
      if (layer == null)
      {
        return writeError(Response.Status.BAD_REQUEST, "Missing required COVERAGE parameter");
      }
      layers = new String[]{layer};
    }
    else
    {
      String layerStr = getQueryParam(allParams, "identifiers");
      if (layerStr == null)
      {
        return writeError(Response.Status.BAD_REQUEST, "Missing required IDENTIFIERS parameter");
      }
      layers = layerStr.split(",");
    }

    try
    {
      final DescribeCoverageDocumentGenerator docGen = new DescribeCoverageDocumentGenerator();
      final Document doc = docGen.generateDoc(version, uriInfo.getRequestUri().toString(), layers);

      ByteArrayOutputStream xmlStream = new ByteArrayOutputStream();
      final PrintWriter out = new PrintWriter(xmlStream);
      // DocumentUtils.checkForErrors(doc);
      DocumentUtils.writeDocument(doc, version, WCS_SERVICE, out);
      out.close();
      return Response.ok(xmlStream.toString()).type(MediaType.APPLICATION_XML).build();
    }
    catch (Exception e)
    {
      return writeError(Response.Status.BAD_REQUEST, e);
    }
  }


  private Response getCapabilities(UriInfo uriInfo, MultivaluedMap<String, String> allParams,
      Properties providerProperties)
  {
    // The versionParamName will be null if the request did not include the
    // version parameter.
    String versionParamName = getActualQueryParamName(allParams, "version");
<<<<<<< HEAD
    String versionStr = getQueryParam(allParams, "version", "1.0.0");
=======
    String versionStr = getQueryParam(allParams, "version", WCS_VERSION);
>>>>>>> 028778aa
    Version version = new Version(versionStr);

    final WcsCapabilities docGen = new WcsCapabilities();
    try
    {
      // The following code re-builds the request URI to include in the GetCapabilities
      // output. It sorts the parameters so that they are included in the URI in a
      // predictable order. The reason for this is so that test cases can compare XML
      // golden files against the XML generated here without worrying about parameters
      // shifting locations in the URI.
      Set<String> keys = uriInfo.getQueryParameters().keySet();
      String[] sortedKeys = new String[keys.size()];
      keys.toArray(sortedKeys);
      Arrays.sort(sortedKeys);
      UriBuilder builder = uriInfo.getBaseUriBuilder().path(uriInfo.getPath());
      for (String key : sortedKeys)
      {
        // Only include the VERSION parameter in the URI used in GetCapabilities
        // if it was included in the original URI request.
        if (key.equalsIgnoreCase("version"))
        {
          if (versionParamName != null)
          {
            builder = builder.queryParam(versionParamName, versionStr);
          }
        }
        else
        {
          builder = builder.queryParam(key, getQueryParam(allParams, key));
        }
      }
      final Document doc = docGen.generateDoc(version, builder.build().toString(),
          getPyramidFilesList(providerProperties));

      ByteArrayOutputStream xmlStream = new ByteArrayOutputStream();
      final PrintWriter out = new PrintWriter(xmlStream);
      // DocumentUtils.checkForErrors(doc);
      DocumentUtils.writeDocument(doc, version, out);
      out.close();
      return Response.ok(xmlStream.toString()).type(MediaType.APPLICATION_XML).build();
    }
    catch (Exception e)
    {
      return writeError(Response.Status.BAD_REQUEST, e);
    }

//    return writeError(Response.Status.BAD_REQUEST, "Not Implemented");
  }


  /*
   * Returns a list of all MrsImagePyramid version 2 data in the home data directory
   */
  private static MrsImageDataProvider[] getPyramidFilesList(
          final Properties providerProperties) throws IOException
  {
    String[] images = DataProviderFactory.listImages(providerProperties);

    Arrays.sort(images);

    MrsImageDataProvider[] providers = new MrsImageDataProvider[images.length];

    for (int i = 0; i < images.length; i++)
    {
      providers[i] = DataProviderFactory.getMrsImageDataProvider(images[i],
                                                                 DataProviderFactory.AccessMode.READ,
                                                                 providerProperties);
    }

    return providers;
  }

  private Response getCoverage(MultivaluedMap<String, String> allParams, Properties providerProperties)
  {
    OpImageRegistrar.registerMrGeoOps();

    // Get all of the query parameter values needed and validate them
    String versionStr = getQueryParam(allParams, "version", WCS_VERSION);
    version = new Version(versionStr);

    String layer = null;
    if (version.isLess("1.1.0"))
    {
      layer = getQueryParam(allParams, "coverage");
    }
    else
    {
      layer = getQueryParam(allParams, "identifier");
    }

    if (layer == null)
    {
      return writeError(Response.Status.BAD_REQUEST, "Missing required COVERAGE parameter");
    }


    String crs = null;
    Bounds bounds = new Bounds();
    try
    {
      if (version.isLess("1.1.0"))
      {
        crs = getBoundsParam(allParams, "bbox", bounds);
        try
        {
          crs = getCrsParam(allParams);
        }
        catch (Exception e)
        {
          return writeError(Response.Status.BAD_REQUEST, e);
        }
      }
      else
      {
        crs = getBoundsParam(allParams, "boundingbox", bounds);
      }
    }
    catch (Exception e)
    {
      return writeError(Response.Status.BAD_REQUEST, e.getMessage());
    }

    String format = getQueryParam(allParams, "format");
    if (format == null)
    {
      return writeError(Response.Status.BAD_REQUEST, "Missing required FORMAT parameter");
    }

    int width = getQueryParamAsInt(allParams, "width", -1);
    if (width < 0)
    {
      return writeError(Response.Status.BAD_REQUEST, "Missing required WIDTH parameter");
    }
    else if (width == 0)
    {
      return writeError(Response.Status.BAD_REQUEST, "WIDTH parameter must be greater than 0");
    }

    int height = getQueryParamAsInt(allParams, "height", -1);
    if (height < 0)
    {
      return writeError(Response.Status.BAD_REQUEST, "Missing required HEIGHT parameter");
    }
    else if (height == 0)
    {
      return writeError(Response.Status.BAD_REQUEST, "HEIGHT parameter must be greater than 0");
    }

    ImageRenderer renderer = null;
    try
    {
      renderer = (ImageRenderer) ImageHandlerFactory.getHandler(format, ImageRenderer.class);
    }
    catch (Exception e)
    {
      return writeError(Response.Status.BAD_REQUEST, e.getMessage());
    }

    // Reproject bounds to EPSG:4326 if necessary
    try
    {
      bounds = RequestUtils.reprojectBounds(bounds, crs);
    }
    catch (org.opengis.referencing.NoSuchAuthorityCodeException e)
    {
      return writeError(Response.Status.BAD_REQUEST, "InvalidCRS", e.getMessage());
    }
    catch (Exception e)
    {
      return writeError(Response.Status.BAD_REQUEST, e);
    }

    // Return the resulting image
    try
    {
      Raster result = renderer.renderImage(layer, bounds, width, height, providerProperties, crs);

      Response.ResponseBuilder builder = ((ImageResponseWriter) ImageHandlerFactory
          .getHandler(format, ImageResponseWriter.class))
          .write(result, layer, bounds);

      return builder.build();
    }
    catch (Exception e)
    {
      log.error("Unable to render the image in getCoverage", e);
      return writeError(Response.Status.BAD_REQUEST, e);
    }
  }

  /**
   * Returns the value for the specified paramName case-insensitively. If the
   * parameter does not exist, it returns defaultValue.
   *
   * @param allParams
   * @param paramName
   * @param defaultValue
   * @return
   */

  private String getQueryParam(MultivaluedMap<String, String> allParams,
      String paramName,
      String defaultValue)
  {
    String value = getQueryParam(allParams, paramName);
    if (value != null)
    {
      return value;
    }
    return defaultValue;
  }

  private String getActualQueryParamName(MultivaluedMap<String, String> allParams,
      String paramName)
  {
    for (String key: allParams.keySet())
    {
      if (key.equalsIgnoreCase(paramName))
      {
        return key;
      }
    }
    return null;
  }

  /**
   * Returns the int value for the specified paramName case-insensitively. If
   * the parameter value exists, but is not an int, it throws a NumberFormatException.
   * If it does not exist, it returns defaultValue.
   *
   * @param allParams
   * @param paramName
   * @return
   */
  private int getQueryParamAsInt(MultivaluedMap<String, String> allParams,
      String paramName,
      int defaultValue)
      throws NumberFormatException
  {
    for (String key: allParams.keySet())
    {
      if (key.equalsIgnoreCase(paramName))
      {
        List<String> value = allParams.get(key);
        if (value.size() == 1)
        {
          return Integer.parseInt(value.get(0));
        }
      }
    }
    return defaultValue;
  }

  /**
   * Returns the int value for the specified paramName case-insensitively. If
   * the parameter value exists, but is not an int, it throws a NumberFormatException.
   * If it does not exist, it returns defaultValue.
   *
   * @param allParams
   * @param paramName
   * @return
   */
  private double getQueryParamAsDouble(MultivaluedMap<String, String> allParams,
      String paramName,
      double defaultValue)
      throws NumberFormatException
  {
    for (String key: allParams.keySet())
    {
      if (key.equalsIgnoreCase(paramName))
      {
        List<String> value = allParams.get(key);
        if (value.size() == 1)
        {
          return Double.parseDouble(value.get(0));
        }
      }
    }
    return defaultValue;
  }

  private String getBoundsParam(MultivaluedMap<String, String> allParams, String paramName, Bounds bounds)
      throws Exception
  {
    String bbox = getQueryParam(allParams, paramName);
    if (bbox == null)
    {
      throw new Exception("Missing required " + paramName.toUpperCase() + " parameter");
    }
    String[] bboxComponents = bbox.split(",");
    String crs = null;
    if (bboxComponents.length == 5)
    {
      crs = bboxComponents[4];
    }
    else if (bboxComponents.length != 4)
    {
      throw new Exception("Invalid \" + paramName.toUpperCase() + \" parameter. Should contain minX, minY, maxX, maxY");
    }

    double[] bboxValues = new double[4];
    for (int index=0; index < bboxComponents.length; index++)
    {
      try
      {
        bboxValues[index] = Double.parseDouble(bboxComponents[index]);
      }
      catch (NumberFormatException nfe)
      {
        throw new Exception("Invalid BBOX value: " + bboxComponents[index]);
      }
    }

    bounds.expand(bboxValues[0], bboxValues[1], bboxValues[2], bboxValues[3]);

    return crs;
  }

  private String getCrsParam(MultivaluedMap<String, String> allParams) throws Exception
  {
    String crs = getQueryParam(allParams, "crs");
    if (crs == null || crs.isEmpty())
    {
      return null;
    }
    else
    {
      return crs;
    }
  }


  /*
   * Writes OGC spec error messages to the response
   */
  private Response writeError(Response.Status httpStatus, final Exception e)
  {
    try
    {
      Document doc;
      final DocumentBuilderFactory dBF = DocumentBuilderFactory.newInstance();
      final DocumentBuilder builder;
      builder = dBF.newDocumentBuilder();
      doc = builder.newDocument();

      final Element ser = doc.createElement("ServiceExceptionReport");
      doc.appendChild(ser);
      ser.setAttribute("version", WCS_VERSION);
      final Element se = XmlUtils.createElement(ser, "ServiceException");
      String msg = e.getLocalizedMessage();
      if (msg == null || msg.isEmpty())
      {
        msg = e.getClass().getName();
      }
      final ByteArrayOutputStream strm = new ByteArrayOutputStream();
      e.printStackTrace(new PrintStream(strm));
      CDATASection msgNode = doc.createCDATASection(strm.toString());
      se.appendChild(msgNode);
      final ByteArrayOutputStream xmlStream = new ByteArrayOutputStream();
      final PrintWriter out = new PrintWriter(xmlStream);
      DocumentUtils.writeDocument(doc, version, WCS_SERVICE, out);
      out.close();
      return Response
          .status(httpStatus)
          .header("Content-Type", MediaType.TEXT_XML)
          .entity(xmlStream.toString())
          .build();
    }
    catch (ParserConfigurationException e1)
    {
    }
    catch (TransformerException e1)
    {
    }
    // Fallback in case there is an XML exception above
    return Response.status(httpStatus).entity(e.getLocalizedMessage()).build();
  }

  /*
   * Writes OGC spec error messages to the response
   */
  private Response writeError(Response.Status httpStatus, final String msg)
  {
    try
    {
      Document doc;
      final DocumentBuilderFactory dBF = DocumentBuilderFactory.newInstance();
      final DocumentBuilder builder = dBF.newDocumentBuilder();
      doc = builder.newDocument();

      final Element ser = doc.createElement("ServiceExceptionReport");
      doc.appendChild(ser);
      ser.setAttribute("version", WCS_VERSION);
      final Element se = XmlUtils.createElement(ser, "ServiceException");
      CDATASection msgNode = doc.createCDATASection(msg);
      se.appendChild(msgNode);
      final ByteArrayOutputStream xmlStream = new ByteArrayOutputStream();
      final PrintWriter out = new PrintWriter(xmlStream);
      DocumentUtils.writeDocument(doc, version, WCS_SERVICE, out);
      out.close();
      return Response
          .status(httpStatus)
          .header("Content-Type", MediaType.TEXT_XML)
          .entity(xmlStream.toString())
          .build();
    }
    catch (ParserConfigurationException | TransformerException ignored)
    {
    }
    // Fallback in case there is an XML exception above
    return Response.status(httpStatus).entity(msg).build();
  }

  /*
   * Writes OGC spec error messages to the response
   */
  private Response writeError(Response.Status httpStatus, final String code, final String msg)
  {
    try
    {
      Document doc;
      final DocumentBuilderFactory dBF = DocumentBuilderFactory.newInstance();
      final DocumentBuilder builder = dBF.newDocumentBuilder();
      doc = builder.newDocument();

      final Element ser = doc.createElement("ServiceExceptionReport");
      doc.appendChild(ser);
      ser.setAttribute("version", WCS_VERSION);
      final Element se = XmlUtils.createElement(ser, "ServiceException");
      se.setAttribute("code", code);
      CDATASection msgNode = doc.createCDATASection(msg);
      se.appendChild(msgNode);
      final ByteArrayOutputStream xmlStream = new ByteArrayOutputStream();
      final PrintWriter out = new PrintWriter(xmlStream);
      DocumentUtils.writeDocument(doc, version, WCS_SERVICE, out);
      out.close();
      return Response
          .status(httpStatus)
          .header("Content-Type", MediaType.TEXT_XML)
          .entity(xmlStream.toString())
          .build();
    }
    catch (ParserConfigurationException e1)
    {
    }
    catch (TransformerException e1)
    {
    }
    // Fallback in case there is an XML exception above
    return Response.status(httpStatus).entity(msg).build();
  }

}<|MERGE_RESOLUTION|>--- conflicted
+++ resolved
@@ -10,11 +10,8 @@
 import org.mrgeo.services.mrspyramid.rendering.ImageResponseWriter;
 import org.mrgeo.services.utils.DocumentUtils;
 import org.mrgeo.services.utils.RequestUtils;
-<<<<<<< HEAD
 import org.mrgeo.services.wcs.WcsCapabilities;
-=======
 import org.mrgeo.services.wcs.DescribeCoverageDocumentGenerator;
->>>>>>> 028778aa
 import org.mrgeo.utils.Bounds;
 import org.mrgeo.utils.XmlUtils;
 import org.slf4j.Logger;
@@ -49,7 +46,7 @@
 {
   private static final Logger log = LoggerFactory.getLogger(WcsGenerator.class);
 
-  public static final String WCS_VERSION = "1.1.0";
+  public static final String WCS_VERSION = "1.0.0";
   private static final String WCS_SERVICE = "wms";
 
   private Version version = new Version(WCS_VERSION);
@@ -190,11 +187,7 @@
     // The versionParamName will be null if the request did not include the
     // version parameter.
     String versionParamName = getActualQueryParamName(allParams, "version");
-<<<<<<< HEAD
-    String versionStr = getQueryParam(allParams, "version", "1.0.0");
-=======
     String versionStr = getQueryParam(allParams, "version", WCS_VERSION);
->>>>>>> 028778aa
     Version version = new Version(versionStr);
 
     final WcsCapabilities docGen = new WcsCapabilities();
@@ -232,7 +225,7 @@
       ByteArrayOutputStream xmlStream = new ByteArrayOutputStream();
       final PrintWriter out = new PrintWriter(xmlStream);
       // DocumentUtils.checkForErrors(doc);
-      DocumentUtils.writeDocument(doc, version, out);
+      DocumentUtils.writeDocument(doc, version, WCS_SERVICE, out);
       out.close();
       return Response.ok(xmlStream.toString()).type(MediaType.APPLICATION_XML).build();
     }
