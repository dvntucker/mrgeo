--- conflicted
+++ resolved
@@ -33,19 +33,7 @@
 
     val tilesperblock = (blocksize / imagebytes) - 1  // subtract 1 for the 0-based counting
 
-<<<<<<< HEAD
-    val length = in.readInt()
-
-    var i: Int = 0
-    while (i < length) {
-      splitsbuilder += in.readLong()
-      i += 1
-    }
-    splits = splitsbuilder.result()
-  }
-=======
     partitions = Math.ceil(raster.count() / tilesperblock.toDouble).toInt
->>>>>>> f24e9361
 
     partitions
   }
