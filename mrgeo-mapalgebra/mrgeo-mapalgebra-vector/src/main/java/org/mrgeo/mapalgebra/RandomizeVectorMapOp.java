--- conflicted
+++ resolved
@@ -72,11 +72,7 @@
       // defensive code since all inputs should be VectorMapOp's - see addInput()
       throw new IllegalArgumentException("Invalid value for vector argument to RandomizeVector");
     }
-<<<<<<< HEAD
-    rvd.run(new Path(inputPath), new Path(_outputName), getConf(),  p, jobListener);
-=======
     rvd.run(createConfiguration(), new Path(inputPath), new Path(_outputName), p, jobListener);
->>>>>>> ca6bd5fe
     _output = new BasicInputFormatDescriptor(_outputName);
   }
 
