--- conflicted
+++ resolved
@@ -44,17 +44,10 @@
     case id: TileIdWritable =>
       //print("*** " + id.get + " ")
       // lots of splits, binary search
-<<<<<<< HEAD
-//      if (splits.length > 1000) {
-//        //println("# " + binarySearch(splits, id.get, 0, splits.length - 1))
-//        return binarySearch(splits, id.get, 0, splits.length - 1)
-//      }
-=======
       if (splits.length > 1000) {
         //println("# " + findSplit(splits, id.get))
         return findSplit(splits, id.get)
       }
->>>>>>> 58e31a6f
       // few splits, brute force search
       for (split <- splits.indices) {
         if (id.get <= splits(split)) {
@@ -81,11 +74,7 @@
 
   def writeSplits(path:String, conf:Configuration): Unit = {
 
-<<<<<<< HEAD
-    if (splits.length > 0) {
-=======
     if (splits.length > 1) {
->>>>>>> 58e31a6f
       val HasPartitionNames: Long = -12345L
       val SplitFile: String = "splits"
 
@@ -110,7 +99,6 @@
         val magic: Array[Byte] = Base64.encodeBase64(ByteBuffer.allocate(8).putLong(HasPartitionNames).array)
 
         out.println(new String(magic))
-<<<<<<< HEAD
 
         //println("\nsplits:")
         splits.indices.foreach(ndx => {
@@ -126,23 +114,6 @@
         // for the tileid...
         out.println(new String(magic))
 
-=======
-
-        //println("\nsplits:")
-        splits.indices.foreach(ndx => {
-          val id: Array[Byte] = Base64.encodeBase64(ByteBuffer.allocate(8).putLong(splits(ndx)).array)
-          out.println(new String(id))
-          val part: Array[Byte] = Base64.encodeBase64("%s%05d".format(prefix, ndx).getBytes)
-          out.println(new String(part))
-
-          //println("  " + splits(ndx) + " " + "%s%05d".format(prefix, ndx))
-        })
-
-        // just need to write the name of the last partition, we can use magic number
-        // for the tileid...
-        out.println(new String(magic))
-
->>>>>>> 58e31a6f
         val part: Array[Byte] = Base64.encodeBase64("%s%05d".format(prefix,numPartitions - 1).getBytes)
         out.println(new String(part))
 
@@ -152,13 +123,6 @@
         out.close()
         fdos.close()
       }
-<<<<<<< HEAD
-
-      println("wrote splits to: " + path)
-    }
-    else {
-      println("skipped split file, only 1 split (" + path + ")")
-=======
     }
   }
 
@@ -177,30 +141,14 @@
     if (target > list(list.length - 1))
     {
       return list.length
->>>>>>> 58e31a6f
     }
     // The target does not fall in the minimum or maximum split, so let's
     // binary search to find it.
     return binarySearch(list, target, 0, list.length - 1)
   }
 
-<<<<<<< HEAD
-  private def binarySearch(list: Array[java.lang.Long], target: Long, start: Int, end: Int): Int = {
-
-    // if not found at the end of the list, return the end + 1th partition, this should never happen
-    if (start > end) {
-      return list.length
-    }
-
-    // if we get to the start of the list, return the start
-    if (end == 0) {
-      return 0
-    }
-
-=======
   def binarySearch(list: Array[java.lang.Long], target: Long, start: Int, end: Int): Int =
   {
->>>>>>> 58e31a6f
     val mid:Int = start + (end - start + 1) / 2
 
     //println("s:" + list(start) + " m1:" + list(mid - 1) + " t:" + target + " m2:" + list(mid) + " e:" + list(end))
