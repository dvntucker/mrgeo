/*
 * Copyright 2009-2016 DigitalGlobe, Inc.
 *
 * Licensed under the Apache License, Version 2.0 (the "License");
 * you may not use this file except in compliance with the License.
 * You may obtain a copy of the License at
 *
 * http://www.apache.org/licenses/LICENSE-2.0
 *
 * Unless required by applicable law or agreed to in writing, software
 * distributed under the License is distributed on an "AS IS" BASIS,
 * WITHOUT WARRANTIES OR CONDITIONS OF ANY KIND, either express or implied.
 * See the License for the specific language governing permissions and limitations under the License.
 *
 */

package org.mrgeo.ingest

import java.io._
import java.util

import org.apache.hadoop.conf.Configuration
import org.apache.hadoop.io.SequenceFile
import org.apache.hadoop.mapreduce.Job
import org.apache.hadoop.mapreduce.lib.input.SequenceFileInputFormat
import org.apache.spark.rdd.PairRDDFunctions
import org.apache.spark.{AccumulatorParam, SparkConf, SparkContext}
import org.gdal.gdal.{Dataset, gdal}
import org.gdal.gdalconst.gdalconstConstants
import org.mrgeo.data
import org.mrgeo.data.DataProviderFactory.AccessMode
import org.mrgeo.data.image.MrsImageDataProvider
import org.mrgeo.data.raster.{MrGeoRaster, RasterUtils, RasterWritable}
import org.mrgeo.data.rdd.RasterRDD
import org.mrgeo.data.tile.TileIdWritable
import org.mrgeo.data.{DataProviderFactory, ProtectionLevelUtils, ProviderProperties}
import org.mrgeo.hdfs.utils.HadoopFileUtils
import org.mrgeo.image.MrsPyramidMetadata
import org.mrgeo.job.{JobArguments, MrGeoDriver, MrGeoJob}
import org.mrgeo.utils._
import org.mrgeo.utils.tms.{Bounds, TMSUtils}
import org.slf4j.{Logger, LoggerFactory}

import scala.collection.JavaConversions._
import scala.collection.mutable
import scala.collection.mutable.ListBuffer

class NodataArray extends Externalizable with Logging
{
  var nodata: Array[Double] = null

  def this(nodataValues: Array[Double])
  {
    this()
    nodata = nodataValues
  }

  override def readExternal(in: ObjectInput): Unit =
  {
    val len = in.readInt()
    nodata = Array.ofDim[Double](len)
    var i: Int = 0
    while (i < len) {
      nodata(i) = in.readDouble()
      i += 1
    }
  }

  override def writeExternal(out: ObjectOutput): Unit =
  {
    out.writeInt(nodata.length)
    var i: Int = 0
    while (i < nodata.length) {
      out.writeDouble(nodata(i))
      i += 1
    }
  }
}

object NodataAccumulator extends AccumulatorParam[NodataArray]
{
  val log: Logger = LoggerFactory.getLogger(NodataAccumulator.getClass)
  override def addInPlace(r1: NodataArray,
                          r2: NodataArray): NodataArray = {
    val result = if (r1 == null) { new NodataArray(r2.nodata) } else { r1 }
    result
  }

  override def zero(initialValue: NodataArray): NodataArray = {
    null
  }
}

object IngestImage extends MrGeoDriver with Externalizable {

  private val Inputs = "inputs"
  private val Output = "output"
  private val Bounds = "bounds"
  private val Zoom = "zoom"
  private val Tilesize = "tilesize"
  private val NoData = "nodata"
  private val Tiletype = "tiletype"
  private val Bands = "bands"
  private val Categorical = "categorical"
  private val SkipCategoryLoad = "skipCategoryLoad"
  private val Tags = "tags"
  private val Protection = "protection"
  private val ProviderProperties = "provider.properties"

  def ingest(inputs: Array[String], output: String,
      categorical: Boolean, skipCategoryLoad: Boolean, conf: Configuration, bounds: Bounds,
      zoomlevel: Int, tilesize: Int, nodata: Array[Double], bands: Int, tiletype: Int,
      tags: java.util.Map[String, String], protectionLevel: String,
      providerProperties: ProviderProperties): Boolean = {

    val name = "IngestImage"

    val args = setupParams(inputs.mkString(","), output, categorical, skipCategoryLoad, bounds,
      zoomlevel, tilesize, nodata, bands, tiletype, tags, protectionLevel, providerProperties)

    run(name, classOf[IngestImage].getName, args.toMap, conf)

    true
  }

  private def equalCategories(c1: Map[Int, util.Vector[_]],
                              c2: Map[Int, util.Vector[_]]): Boolean = {
    if (c1.size != c2.size) {
      return false
    }
    c1.foreach(c1Entry => {
      val c1Band = c1Entry._1
      val c1Cats = c1Entry._2
      val c2Value = c2.get(c1Band)
      c2Value match {
        case Some(c2Cats) => {
          if (c1Cats.size() != c2Cats.size()) {
            return false
          }
          // The values stored in c1Cats and c2Cats are strings (from GDAL). Do a case
          // insensitive comparison of them and return false if any don't match.
          c1Cats.zipWithIndex.foreach(c1Entry => {
            if (!c1Entry._1.toString.equalsIgnoreCase(c2Cats.get(c1Entry._2).toString)) {
              return false
            }
          })
        }
        case None => {
          return false
        }
      }
    })
    true
  }

  def ingest(context: SparkContext, inputs:Array[String], zoom:Int, skipPreprocessing: Boolean,
             tilesize:Int, categorical:Boolean, skipCategoryLoad: Boolean, nodata: Array[Double],
             protectionLevel: String) = {
    var firstCategories: Map[Int, util.Vector[_]] = null
    var categoriesMatch: Boolean = false

    if (categorical && !skipCategoryLoad) {
      val checkResult = checkAndLoadCategories(context, inputs)
      categoriesMatch = checkResult._1
      firstCategories = checkResult._2
    }

    // force 1 partition per file, this will keep the size of each ingest task as small as possible, so we
    // won't eat up too much memory
    val in = context.parallelize(inputs, inputs.length)
    val nodataAccum = context.accumulator(null.asInstanceOf[NodataArray])(NodataAccumulator)
    val rawtiles = in.flatMap(input => {
      val result = IngestImage.makeTiles(input, zoom, tilesize, categorical, nodata)
      nodataAccum.add(new NodataArray(result._2))
      result._1
    })

    // Need to materialize rawtiles in order for the accumulator to work
    rawtiles.count()

<<<<<<< HEAD
    
    val tiles = rawtiles.reduceByKey((r1, r2) => {
      val src = RasterWritable.toMrGeoRaster(r1)
      val dst = RasterWritable.toMrGeoRaster(r2)

      dst.mosaic(src, nodata)

=======
    val actualNodata = if (nodataAccum.value != null) nodataAccum.value.nodata else null
    val tiles = new PairRDDFunctions(rawtiles).reduceByKey((r1, r2) => {
      val src = RasterWritable.toRaster(r1)
      val dst = RasterUtils.makeRasterWritable(RasterWritable.toRaster(r2))

      RasterUtils.mosaicTile(src, dst, actualNodata)
>>>>>>> 2d1a3f2b
      RasterWritable.toWritable(dst)
    })

    val meta = SparkUtils.calculateMetadata(RasterRDD(tiles), zoom, actualNodata, bounds = null, calcStats = false)
    meta.setClassification(if (categorical)
      MrsPyramidMetadata.Classification.Categorical else
      MrsPyramidMetadata.Classification.Continuous)
    meta.setProtectionLevel(protectionLevel)
    // Store categories in metadata if needed
    if (categorical && !skipCategoryLoad && categoriesMatch) {
      setMetadataCategories(meta, firstCategories)
    }

    // repartition, because chances are the RDD only has 1 partition (ingest a single file)
    val numExecutors = math.max(context.getConf.getInt("spark.executor.instances", 0),
      math.max(tiles.partitions.length, meta.getTileBounds(zoom).getHeight.toInt))

    val repartitioned = if (numExecutors > 0) {
      logInfo("Repartitioning to " + numExecutors + " partitions")
      tiles.repartition(numExecutors)
    }
    else {
      //      logInfo("No need to repartition")
      tiles
    }

    (RasterRDD(repartitioned), meta)
  }

  def localingest(context: SparkContext, inputs:Array[String], zoom:Int, skipPreprocessing: Boolean,
                  tilesize:Int, categorical:Boolean, skipCategoryLoad: Boolean, nodata: Array[Double],
                  protectionLevel: String) = {
    var firstCategories: Map[Int, util.Vector[_]] = null
    var categoriesMatch: Boolean = false

    if (categorical && !skipCategoryLoad) {
      val checkResult = checkAndLoadCategories(context, inputs)
      categoriesMatch = checkResult._1
      firstCategories = checkResult._2
    }

    val tmpname = HadoopFileUtils.createUniqueTmpPath()
    val writer = SequenceFile.createWriter(context.hadoopConfiguration,
      SequenceFile.Writer.file(tmpname),
      SequenceFile.Writer.keyClass(classOf[TileIdWritable]),
      SequenceFile.Writer.valueClass(classOf[RasterWritable]),
      SequenceFile.Writer.compression(SequenceFile.CompressionType.BLOCK)
    )

    val nodataAccum = context.accumulator(null.asInstanceOf[NodataArray])(NodataAccumulator)
    inputs.foreach(input => {
      val result = IngestImage.makeTiles(input, zoom, tilesize, categorical, nodata)
      nodataAccum.add(new NodataArray(result._2))

      var cnt = 0
      result._1.foreach(kv => {
        writer.append(new TileIdWritable(kv._1.get()), kv._2)

        cnt += 1
        if (cnt % 1000 == 0) {
          writer.hflush()
        }
      })
    })

    writer.close()
    val actualNodata = if (nodataAccum.value != null) nodataAccum.value.nodata else null

    val input = inputs(0) // there is only 1 input here...

    val format = new SequenceFileInputFormat[TileIdWritable, RasterWritable]

    val job: Job = Job.getInstance(HadoopUtils.createConfiguration())


    val rawtiles = context.sequenceFile(tmpname.toString, classOf[TileIdWritable], classOf[RasterWritable])

    // this is stupid, but because the way hadoop input formats may reuse the key/value objects,
    // if we don't do this, all the data will eventually collapse into a single entry.
    val mapped = rawtiles.map(tile => {
      (new TileIdWritable(tile._1), RasterWritable.toWritable(RasterWritable.toRaster(tile._2)))
    })

    val mergedTiles = new PairRDDFunctions(mapped).reduceByKey((r1, r2) => {
      val src = RasterWritable.toRaster(r1)
      val dst = RasterUtils.makeRasterWritable(RasterWritable.toRaster(r2))

<<<<<<< HEAD
      RasterUtils.mosaicTile(src, dst, nodata)

      val mrgeoRaster = MrGeoRaster.fromRaster(dst)

      new RasterWritable(mrgeoRaster.data())
=======
      RasterUtils.mosaicTile(src, dst, actualNodata)
>>>>>>> 2d1a3f2b
      RasterWritable.toWritable(dst)

    })

    val mrgeo = RasterRDD(mergedTiles.map(tile => {
      val src = RasterWritable.toRaster(tile._2)
      val mrgeoRaster = MrGeoRaster.fromRaster(src)

      (tile._1, new RasterWritable(mrgeoRaster.data()))
    }))

<<<<<<< HEAD
    val meta = SparkUtils.calculateMetadata(mrgeo, zoom, nodata, bounds = null, calcStats = false)
=======
    val meta = SparkUtils.calculateMetadata(mergedTiles, zoom, actualNodata, bounds = null, calcStats = false)
>>>>>>> 2d1a3f2b
    meta.setClassification(if (categorical)
      MrsPyramidMetadata.Classification.Categorical else
      MrsPyramidMetadata.Classification.Continuous)
    meta.setProtectionLevel(protectionLevel)
    if (categorical && !skipCategoryLoad && categoriesMatch) {
      setMetadataCategories(meta, firstCategories)
    }

    (mrgeo, meta)
  }

  private def loadCategories(input: String): Map[Int, util.Vector[_]] = {
    var src: Dataset = null
      try {
      src = GDALUtils.open(input)

      var result: scala.collection.mutable.Map[Int, util.Vector[_]] = scala.collection.mutable.Map()
      if (src != null) {
        val bands = src.GetRasterCount()
        var b: Integer = 1
        while (b <= bands) {
          val band = src.GetRasterBand(b)
          val categoryNames = band.GetCategoryNames()
          val c: Int = 0
          result += ((b - 1) -> categoryNames)
          b += 1
        }
      }
      result.toMap
    }
    finally {
      if (src != null) {
        GDALUtils.close(src)
      }
    }
  }

  private def checkAndLoadCategories(context: SparkContext, inputs: Array[String]) =
  {
    var firstCategories: Map[Int, util.Vector[_]] = null
    var categoryMatchResult: (String, String) = null
    val inputsHead :: inputsTail = inputs.toList
    val firstInput = inputs(0)
    firstCategories = IngestImage.loadCategories(firstInput)
    // Initialize the value being aggregated with the name of the first input from
    // which the baseline categories were read. The second element will be assigned
    // during aggregation to whichever other input does not match those baseline
    // categories (or will be left blank if all the inputs' categories match.
    val zero = (firstInput, "")
    val inTail = context.parallelize(inputsTail, inputs.length)
    categoryMatchResult = inTail.aggregate(zero)((combinedValue, input) => {
      if (combinedValue._2.isEmpty) {
        // Compare the categories of the first input with those of the current
        // input being aggregated. If they are different, then return this input
        // as the one that differs
        val cats = IngestImage.loadCategories(input)
        if (!equalCategories(firstCategories, cats)) {
          (combinedValue._1, input)
        }
        else {
          combinedValue
        }
      }
      else {
        // Return the inputs with mismatched categories that we already found
        combinedValue
      }
    }, {
      // When merging just return a value that specifies a difference (i.e.
      // the second element of the tuple is not empty.
      (result1, result2) => {
        if (result1._2.length > 0) {
          result1
        }
        else if (result2._2.length > 0) {
          result2
        }
        else {
          result1
        }
      }
    })
    if (!categoryMatchResult._2.isEmpty) {
      throw new Exception("Categories from input " + categoryMatchResult._1 + " are not the same as categories from input " + categoryMatchResult._2)
    }
    (categoryMatchResult._2.isEmpty, firstCategories)
  }

  private def setMetadataCategories(meta: MrsPyramidMetadata,
                                    categoryMap: Map[Int, util.Vector[_]]): Unit = {
    categoryMap.foreach(catEntry => {
      val categories = new Array[String](catEntry._2.size())
      catEntry._2.zipWithIndex.foreach(cat => {
        categories(cat._2) = cat._1.toString
      })
      meta.setCategories(catEntry._1, categories)
    })
  }

  private def setupParams(input: String, output: String, categorical: Boolean, skipCategoryLoad: Boolean,
                          bounds: Bounds, zoomlevel: Int, tilesize: Int, nodata: Array[Double],
                          bands: Int, tiletype: Int, tags: util.Map[String, String],
                          protectionLevel: String,
                          providerProperties: ProviderProperties): mutable.Map[String, String] = {

    val args = mutable.Map[String, String]()

    args += Inputs -> input
    args += Output -> output
    if (bounds != null) {
      args += Bounds -> bounds.toCommaString
    }
    args += Zoom -> zoomlevel.toString
    args += Tilesize -> tilesize.toString
    if (nodata != null) {
      args += NoData -> nodata.mkString(" ")
    }
    args += Bands -> bands.toString
    args += Tiletype -> tiletype.toString
    args += Categorical -> categorical.toString
    args += SkipCategoryLoad -> skipCategoryLoad.toString

    var t: String = ""
    tags.foreach(kv => {
      if (t.length > 0) {
        t += ","
      }
      t += kv._1 + "=" + kv._2
    })

    args += Tags -> t
    val dp: MrsImageDataProvider = DataProviderFactory.getMrsImageDataProvider(output,
      AccessMode.OVERWRITE, providerProperties)
    args += Protection -> ProtectionLevelUtils.getAndValidateProtectionLevel(dp, protectionLevel)

    //var p: String = ""
    if (providerProperties != null) {
      args += ProviderProperties -> data.ProviderProperties.toDelimitedString(providerProperties)
    }
    else
    {
      args += ProviderProperties -> ""
    }

    args
  }

  def localIngest(inputs: Array[String], output: String,
      categorical: Boolean, skipCategoryLoad: Boolean, config: Configuration, bounds: Bounds,
      zoomlevel: Int, tilesize: Int, nodata: Array[Double], bands: Int, tiletype: Int,
      tags: java.util.Map[String, String], protectionLevel: String,
      providerProperties: ProviderProperties): Boolean = {

    var conf: Configuration = config
    if (conf == null) {
      conf = HadoopUtils.createConfiguration
    }

    val args = setupParams(inputs.mkString(","), output, categorical, skipCategoryLoad, bounds, zoomlevel, tilesize, nodata, bands, tiletype,
      tags, protectionLevel,
      providerProperties)

    val name = "IngestImageLocal"
    run(name, classOf[IngestLocal].getName, args.toMap, conf)
    true
  }

  private def makeTiles(image: String, zoom: Int, tilesize: Int, categorical: Boolean,
                        nodata: Array[Double]): (TraversableOnce[(TileIdWritable, RasterWritable)], Array[Double]) = {

    val result = ListBuffer[(TileIdWritable, RasterWritable)]()
    var actualNoData = Array.ofDim[Double](0)

    //val start = System.currentTimeMillis()

    // open the image
    try {
      val src = GDALUtils.open(image)

      if (src != null) {
        val datatype = src.GetRasterBand(1).getDataType
        val datasize = gdal.GetDataTypeSize(datatype) / 8

        val bands = src.GetRasterCount()
        actualNoData = Array.ofDim[Double](bands)
        // The number of nodata values has to match the number of bands in the source image or
        // there can be only one nodata value in which case it will be used for all the bands
        if (nodata.length == 1) {
          for (i <- 0 until bands) {
            actualNoData(i) = nodata(0)
          }
        }
        else if (nodata.length < bands) {
          throw new Exception(f"There are too few nodata values (${nodata.length}) compared to the number of bands in $image%s ($bands%d)")
        }
        else {
          log.warn(f"There are more nodata values (${nodata.length}) than bands ($bands) in $image%s")
          for (i <- 0 until bands) {
            actualNoData(i) = nodata(i)
          }
        }

        // force the nodata values...
        for (i <- 1 to bands) {
          val band = src.GetRasterBand(i)
          band.SetNoDataValue(actualNoData(i - 1).doubleValue())
        }

        val imageBounds = GDALUtils.getBounds(src)
        val tiles = TMSUtils.boundsToTile(imageBounds, zoom, tilesize)
        val tileBounds = TMSUtils.tileBounds(imageBounds, zoom, tilesize)

        val w = tiles.width() * tilesize
        val h = tiles.height() * tilesize

        val res = TMSUtils.resolution(zoom, tilesize)

        //val scaledsize = w * h * bands * datasize

        if (log.isDebugEnabled) {
          logDebug("Image info:  " + image)
          logDebug("  bands:  " + bands)
          logDebug("  data type:  " + datatype)
          logDebug("  width:  " + src.getRasterXSize)
          logDebug("  height:  " + src.getRasterYSize)
          logDebug("  bounds:  " + imageBounds)
          logDebug("  tiles:  " + tiles)
          logDebug("  tile width:  " + w)
          logDebug("  tile height:  " + h)
        }

        // TODO:  Figure out chunking...
        val scaled = GDALUtils.createEmptyMemoryRaster(src, w.toInt, h.toInt)

        val xform = Array.ofDim[Double](6)

        xform(0) = tileBounds.w /* top left x */
        xform(1) = res /* w-e pixel resolution */
        xform(2) = 0 /* 0 */
        xform(3) = tileBounds.n /* top left y */
        xform(4) = 0 /* 0 */
        xform(5) = -res /* n-s pixel resolution (negative value) */

        scaled.SetGeoTransform(xform)
        scaled.SetProjection(GDALUtils.EPSG4326)


        val resample =
          if (categorical) {
            // use gdalconstConstants.GRA_Mode for categorical, which may not exist in earlier versions of gdal,
            // in which case we will use GRA_NearestNeighbour
            try {
              val mode = classOf[gdalconstConstants].getDeclaredField("GRA_Mode")
              mode.getInt()
            }
            catch {
              case _ : RuntimeException | _: Exception => gdalconstConstants.GRA_NearestNeighbour
            }
          }
          else {
            gdalconstConstants.GRA_Bilinear
          }

        gdal.ReprojectImage(src, scaled, src.GetProjection(), GDALUtils.EPSG4326, resample)

        //    val time = System.currentTimeMillis() - start
        //    println("scale: " + time)

        //    val band = scaled.GetRasterBand(1)
        //    val minmax = Array.ofDim[Double](2)
        //    band.ComputeRasterMinMax(minmax, 0)

        //GDALUtils.saveRaster(scaled, "/data/export/scaled.tif")

        // close the image
        GDALUtils.close(src)

        val bandlist = Array.ofDim[Int](bands)
        var x: Int = 0
        while (x < bands) {
          bandlist(x) = x + 1 // bands are ones based
          x += 1
        }


        val buffer = Array.ofDim[Byte](datasize * tilesize * tilesize * bands)

        var dty: Int = 0
        while (dty < tiles.height.toInt) {
          var dtx: Int = 0
          while (dtx < tiles.width.toInt) {

            //val start = System.currentTimeMillis()

            val tx: Long = dtx + tiles.w
            val ty: Long = tiles.n - dty

            val x: Int = dtx * tilesize
            val y: Int = dty * tilesize

            val success = scaled.ReadRaster(x, y, tilesize, tilesize, tilesize, tilesize, datatype, buffer, null)

            if (success != gdalconstConstants.CE_None) {
              println("Failed reading raster" + success)
            }

            // switch the byte order...
            GDALUtils.swapBytes(buffer, datatype)

            val writable = RasterWritable.toWritable(buffer, tilesize, tilesize,
              bands, GDALUtils.toRasterDataBufferType(datatype))

            // save the tile...
            //        GDALUtils.saveRaster(RasterWritable.toRaster(writable),
            //          "/data/export/tiles/tile-" + ty + "-" + tx, tx, ty, zoom, tilesize, GDALUtils.getnodata(scaled))

            result.append((new TileIdWritable(TMSUtils.tileid(tx, ty, zoom)), writable))


            //val time = System.currentTimeMillis() - start
            //println(tx + ", " + ty + ", " + time)
            dtx += 1
          }
          dty += 1
        }

        GDALUtils.close(scaled)
      }
      else {
        if (log.isDebugEnabled) {
          logDebug("Could not open " + image)
        }
      }
    }
    catch {
      case ioe: IOException =>
        ioe.printStackTrace()  // no op, this can happen in "skip preprocessing" mode
    }

    if (log.isDebugEnabled) {
      logDebug("Ingested " + result.length + " tiles from " + image)
    }
    (result.iterator, actualNoData)
  }



  @throws(classOf[Exception])
  def quickIngest(input: InputStream, output: String, categorical: Boolean, config: Configuration,
      overridenodata: Boolean, protectionLevel: String, nodata: Double): Boolean = {
    //    var conf: Configuration = config
    //    if (conf == null) {
    //      conf = HadoopUtils.createConfiguration
    //    }
    //    val dp: MrsImageDataProvider = DataProviderFactory.getMrsImageDataProvider(output, AccessMode.OVERWRITE, conf)
    //    val useProtectionLevel: String = ProtectionLevelUtils.getAndValidateProtectionLevel(dp, protectionLevel)
    //    val metadata: MrsImagePyramidMetadata = GeotoolsRasterUtils
    //        .calculateMetaData(input, output, false, useProtectionLevel, categorical)
    //    if (overridenodata) {
    //      val defaults: Array[Double] = metadata.getDefaultValues
    //      for (i <- defaults.indices) {
    //        defaults(i) = nodata.doubleValue
    //      }
    //      metadata.setDefaultValues(defaults)
    //    }
    //
    //    val writer: MrsImageWriter = dp.getMrsTileWriter(metadata.getMaxZoomLevel)
    //    val reader: AbstractGridCoverage2DReader = GeotoolsRasterUtils.openImageFromStream(input)
    //    log.info("  reading: " + input.toString)
    //    if (reader != null) {
    //      val geotoolsImage: GridCoverage2D = GeotoolsRasterUtils.getImageFromReader(reader, "EPSG:4326")
    //      val tilebounds: LongRectangle = GeotoolsRasterUtils
    //          .calculateTiles(reader, metadata.getTilesize, metadata.getMaxZoomLevel)
    //      val zoomlevel: Int = metadata.getMaxZoomLevel
    //      val tilesize: Int = metadata.getTilesize
    //      val defaults: Array[Double] = metadata.getDefaultValues
    //      log.info("    zoomlevel: " + zoomlevel)
    //      val extender: BorderExtender = new BorderExtenderConstant(defaults)
    //      val image: PlanarImage = GeotoolsRasterUtils.prepareForCutting(geotoolsImage, zoomlevel, tilesize,
    //        if (categorical) {
    //          Classification.Categorical
    //        }
    //        else {
    //          Classification.Continuous
    //        })
    //
    //      for (ty <- tilebounds.getMinY to tilebounds.getMaxY) {
    //        for (tx <- tilebounds.getMinX to tilebounds.getMaxX) {
    //
    //          val raster =
    //            ImageUtils.cutTile(image, tx, ty, tilebounds.getMinX, tilebounds.getMaxY, tilesize, extender)
    //
    //          writer.append(new TileIdWritable(TMSUtils.tileid(tx, ty, zoomlevel)), raster)
    //        }
    //      }
    //
    //      writer.close()
    //      dp.getMetadataWriter.write(metadata)
    //    }
    true
  }

  @throws(classOf[Exception])
  def quickIngest(input: String, output: String, categorical: Boolean, config: Configuration, overridenodata: Boolean,
      nodata: Double, tags: java.util.Map[String, String], protectionLevel: String,
      providerProperties: ProviderProperties): Boolean = {
    //    val provider: MrsImageDataProvider = DataProviderFactory
    //        .getMrsImageDataProvider(output, AccessMode.OVERWRITE, providerProperties)
    //    var conf: Configuration = config
    //    if (conf == null) {
    //      conf = HadoopUtils.createConfiguration
    //    }
    //    val useProtectionLevel: String = ProtectionLevelUtils.getAndValidateProtectionLevel(provider, protectionLevel)
    //    val metadata: MrsImagePyramidMetadata = GeotoolsRasterUtils
    //        .calculateMetaData(Array[String](input), output, false, useProtectionLevel, categorical, overridenodata)
    //    if (tags != null) {
    //      metadata.setTags(tags)
    //    }
    //    if (overridenodata) {
    //      val defaults: Array[Double] = metadata.getDefaultValues
    //      for (i <- defaults.indices) {
    //        defaults(i) = nodata.doubleValue
    //      }
    //      metadata.setDefaultValues(defaults)
    //    }
    //
    //    val writer: MrsImageWriter = provider.getMrsTileWriter(metadata.getMaxZoomLevel)
    //    val reader: AbstractGridCoverage2DReader = GeotoolsRasterUtils.openImage(input)
    //    log.info("  reading: " + input)
    //    if (reader != null) {
    //      val geotoolsImage: GridCoverage2D = GeotoolsRasterUtils.getImageFromReader(reader, "EPSG:4326")
    //      val tilebounds: LongRectangle = GeotoolsRasterUtils
    //          .calculateTiles(reader, metadata.getTilesize, metadata.getMaxZoomLevel)
    //      val zoomlevel: Int = metadata.getMaxZoomLevel
    //      val tilesize: Int = metadata.getTilesize
    //      val defaults: Array[Double] = metadata.getDefaultValues
    //      log.info("    zoomlevel: " + zoomlevel)
    //      val extender: BorderExtender = new BorderExtenderConstant(defaults)
    //      val image: PlanarImage = GeotoolsRasterUtils.prepareForCutting(geotoolsImage, zoomlevel, tilesize,
    //        if (categorical) {
    //          Classification.Categorical
    //        }
    //        else {
    //          Classification.Continuous
    //        })
    //      for (ty <- tilebounds.getMinY to tilebounds.getMaxY) {
    //        for (tx <- tilebounds.getMinX to tilebounds.getMaxX) {
    //
    //          val raster =
    //            ImageUtils.cutTile(image, tx, ty, tilebounds.getMinX, tilebounds.getMaxY, tilesize, extender)
    //
    //          writer.append(new TileIdWritable(TMSUtils.tileid(tx, ty, zoomlevel)), raster)
    //        }
    //      }
    //      writer.close()
    //      provider.getMetadataWriter.write(metadata)
    //    }
    true
    }


  override def readExternal(in: ObjectInput) {}
  override def writeExternal(out: ObjectOutput) {}

  override def setup(job: JobArguments): Boolean = {
    job.isMemoryIntensive = true

    true
  }
}

class IngestImage extends MrGeoJob with Externalizable {
  private[ingest] var inputs: Array[String] = null
  private[ingest] var output:String = null
  private[ingest] var bounds:Bounds = null
  private[ingest] var zoom:Int = -1
  private[ingest] var bands:Int = -1
  private[ingest] var tiletype:Int = -1
  private[ingest] var tilesize:Int = -1
  private[ingest] var nodata:Array[Double] = null
  private[ingest] var categorical:Boolean = false
  private[ingest] var skipCategoryLoad:Boolean = false
  private[ingest] var skipPreprocessing:Boolean = false
  private[ingest] var providerproperties:ProviderProperties = null
  private[ingest] var protectionlevel:String = null


  override def registerClasses(): Array[Class[_]] = {
    val classes = Array.newBuilder[Class[_]]

    classes += classOf[TileIdWritable]
    classes += classOf[RasterWritable]

    classes += classOf[Array[String]]

    classes.result()
  }

  override def setup(job: JobArguments, conf:SparkConf): Boolean = {

    job.isMemoryIntensive = true

    inputs = job.getSetting(IngestImage.Inputs).split(",")
    // This setting can use lots of memory, so we we'll set it to null here to clean up memory.
    // WARNING!  This definately can have side-effects
    job.setSetting(IngestImage.Inputs, null)
    output = job.getSetting(IngestImage.Output)

    val boundstr = job.getSetting(IngestImage.Bounds, null)
    if (boundstr != null) {
      bounds = Bounds.fromCommaString(boundstr)
    }

    zoom = job.getSetting(IngestImage.Zoom).toInt
    bands = job.getSetting(IngestImage.Bands).toInt
    tiletype = job.getSetting(IngestImage.Tiletype).toInt
    tilesize = job.getSetting(IngestImage.Tilesize).toInt
    if (job.hasSetting(IngestImage.NoData)) {
      nodata = job.getSetting(IngestImage.NoData).split(" ").map(_.toDouble.asInstanceOf[Double])
    }
    else {
      nodata = Array.fill[Double](bands)(Double.NaN)
    }
    categorical = job.getSetting(IngestImage.Categorical).toBoolean
    skipCategoryLoad = job.getSetting(IngestImage.SkipCategoryLoad).toBoolean

    protectionlevel = job.getSetting(IngestImage.Protection)
    if (protectionlevel == null)
    {
      protectionlevel = ""
    }

    providerproperties = ProviderProperties.fromDelimitedString(job.getSetting(IngestImage.ProviderProperties))

    true
  }


  override def execute(context: SparkContext): Boolean = {

    val ingested = IngestImage.ingest(context, inputs, zoom, skipPreprocessing, tilesize,
      categorical, skipCategoryLoad, nodata, protectionlevel)

    val dp = DataProviderFactory.getMrsImageDataProvider(output, AccessMode.OVERWRITE, providerproperties)
    SparkUtils.saveMrsPyramid(ingested._1, dp, ingested._2, zoom, context.hadoopConfiguration, providerproperties)

    true
  }


  override def teardown(job: JobArguments, conf:SparkConf): Boolean = {
    true
  }

  override def readExternal(in: ObjectInput) {
  }

  override def writeExternal(out: ObjectOutput) {
  }
}<|MERGE_RESOLUTION|>--- conflicted
+++ resolved
@@ -175,25 +175,17 @@
       result._1
     })
 
+    
     // Need to materialize rawtiles in order for the accumulator to work
     rawtiles.count()
 
-<<<<<<< HEAD
-    
-    val tiles = rawtiles.reduceByKey((r1, r2) => {
+    val actualNodata = if (nodataAccum.value != null) nodataAccum.value.nodata else null
+    val tiles = new PairRDDFunctions(rawtiles).reduceByKey((r1, r2) => {
       val src = RasterWritable.toMrGeoRaster(r1)
       val dst = RasterWritable.toMrGeoRaster(r2)
 
       dst.mosaic(src, nodata)
 
-=======
-    val actualNodata = if (nodataAccum.value != null) nodataAccum.value.nodata else null
-    val tiles = new PairRDDFunctions(rawtiles).reduceByKey((r1, r2) => {
-      val src = RasterWritable.toRaster(r1)
-      val dst = RasterUtils.makeRasterWritable(RasterWritable.toRaster(r2))
-
-      RasterUtils.mosaicTile(src, dst, actualNodata)
->>>>>>> 2d1a3f2b
       RasterWritable.toWritable(dst)
     })
 
@@ -281,15 +273,11 @@
       val src = RasterWritable.toRaster(r1)
       val dst = RasterUtils.makeRasterWritable(RasterWritable.toRaster(r2))
 
-<<<<<<< HEAD
-      RasterUtils.mosaicTile(src, dst, nodata)
+      RasterUtils.mosaicTile(src, dst, actualNodata)
 
       val mrgeoRaster = MrGeoRaster.fromRaster(dst)
 
       new RasterWritable(mrgeoRaster.data())
-=======
-      RasterUtils.mosaicTile(src, dst, actualNodata)
->>>>>>> 2d1a3f2b
       RasterWritable.toWritable(dst)
 
     })
@@ -301,11 +289,7 @@
       (tile._1, new RasterWritable(mrgeoRaster.data()))
     }))
 
-<<<<<<< HEAD
-    val meta = SparkUtils.calculateMetadata(mrgeo, zoom, nodata, bounds = null, calcStats = false)
-=======
-    val meta = SparkUtils.calculateMetadata(mergedTiles, zoom, actualNodata, bounds = null, calcStats = false)
->>>>>>> 2d1a3f2b
+(??)    val meta = SparkUtils.calculateMetadata(mergedTiles, zoom, nodata, bounds = null, calcStats = false)
     meta.setClassification(if (categorical)
       MrsPyramidMetadata.Classification.Categorical else
       MrsPyramidMetadata.Classification.Continuous)
