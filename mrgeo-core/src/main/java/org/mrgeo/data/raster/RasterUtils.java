/*
 * Copyright 2009-2016 DigitalGlobe, Inc.
 *
 * Licensed under the Apache License, Version 2.0 (the "License");
 * you may not use this file except in compliance with the License.
 * You may obtain a copy of the License at
 *
 * http://www.apache.org/licenses/LICENSE-2.0
 *
 * Unless required by applicable law or agreed to in writing, software
 * distributed under the License is distributed on an "AS IS" BASIS,
 * WITHOUT WARRANTIES OR CONDITIONS OF ANY KIND, either express or implied.
 * See the License for the specific language governing permissions and limitations under the License.
 *
 */

package org.mrgeo.data.raster;

import org.mrgeo.aggregators.Aggregator;
import org.mrgeo.image.MrsPyramid;
import org.mrgeo.image.MrsPyramidMetadata;
import org.mrgeo.utils.FloatUtils;

import java.awt.*;
import java.awt.color.ColorSpace;
import java.awt.image.*;
import java.io.IOException;
import java.nio.*;
import java.util.Arrays;

/**
 *
 */
public class RasterUtils
{

public final static int BYTES_BYTES = 1;
public final static int FLOAT_BYTES = Float.SIZE / Byte.SIZE;
public final static int DOUBLE_BYTES = Double.SIZE / Byte.SIZE;
public final static int LONG_BYTES = Long.SIZE / Byte.SIZE;
public final static int INT_BYTES = Integer.SIZE / Byte.SIZE;
public final static int SHORT_BYTES = Short.SIZE / Byte.SIZE;
public final static int USHORT_BYTES = Character.SIZE / Byte.SIZE;


public static ColorModel createColorModel(final Raster raster)
{
  SampleModel sm = raster.getSampleModel();

  int bands = raster.getNumBands();
  int type = raster.getTransferType();

  ColorSpace cs = bands < 3 ?
      ColorSpace.getInstance(ColorSpace.CS_GRAY) :
      ColorSpace.getInstance(ColorSpace.CS_sRGB);

  boolean alpha = bands == 2 || bands == 4;

  if (sm instanceof ComponentSampleModel)
  {
    return new ComponentColorModel(cs, alpha, false,
        alpha ? Transparency.TRANSLUCENT : Transparency.OPAQUE, type);
  }

  // TODO:  Any more types needed?
  return null;
}

public static boolean isFloatingPoint(int dataType)
{
  switch (dataType) {
    case DataBuffer.TYPE_BYTE:
    case DataBuffer.TYPE_SHORT:
    case DataBuffer.TYPE_USHORT:
    case DataBuffer.TYPE_INT:
      return false;

    case DataBuffer.TYPE_FLOAT:
    case DataBuffer.TYPE_DOUBLE:
      return true;
  }
  throw new IllegalArgumentException("Invalid raster data type: " + dataType);
}

public static boolean isFloatingPoint(MrsPyramid pyramid) throws IOException
{
  return isFloatingPoint(pyramid.getMetadata().getTileType());
}

  /**
 * Scan the list of sources for the one that uses the
 * largest data type and return it.
 */
public static RenderedImage getMostSpecificSource(RenderedImage[] sources)
{
  int useIndex = -1;
  int largestDataType = -1;
  for (int ii = 0; ii < sources.length; ii++)
  {
    RenderedImage ri = sources[ii];
    if (ri != null)
    {
      SampleModel sm = ri.getSampleModel();
      if (sm != null)
      {
        boolean replaceLargest = false;
        int dataType = sm.getDataType();
        if (largestDataType >= 0)
        {
          // See if the current data type is larger
          if (dataType != largestDataType)
          {
            // If either source has undefined type, let's choose the one that takes more storage bits
            if (dataType == DataBuffer.TYPE_UNDEFINED || largestDataType == DataBuffer.TYPE_UNDEFINED)
            {
              if (DataBuffer.getDataTypeSize(dataType) > DataBuffer.getDataTypeSize(largestDataType))
              {
                replaceLargest = true;
              }
            }
            else
            {
              // When choosing the largest data type, unfortunately we can't just use a numeric
              // comparison of the dataType values because the value of USHORT is less than SHORT.
              // And it's probably better
              switch (largestDataType)
              {
              case DataBuffer.TYPE_BYTE:
                replaceLargest = true;
                break;
              case DataBuffer.TYPE_SHORT:
                if (dataType == DataBuffer.TYPE_USHORT ||
                    dataType == DataBuffer.TYPE_INT ||
                    dataType == DataBuffer.TYPE_FLOAT ||
                    dataType == DataBuffer.TYPE_DOUBLE)
                {
                  replaceLargest = true;
                }
                break;
              case DataBuffer.TYPE_USHORT:
                if (dataType == DataBuffer.TYPE_INT ||
                    dataType == DataBuffer.TYPE_FLOAT ||
                    dataType == DataBuffer.TYPE_DOUBLE)
                {
                  replaceLargest = true;
                }
                break;
              case DataBuffer.TYPE_INT:
                if (dataType == DataBuffer.TYPE_FLOAT ||
                    dataType == DataBuffer.TYPE_DOUBLE)
                {
                  replaceLargest = true;
                }
                break;
              case DataBuffer.TYPE_FLOAT:
                if (dataType == DataBuffer.TYPE_DOUBLE)
                {
                  replaceLargest = true;
                }
                break;
              }
            }
          }
        }
        else
        {
          replaceLargest = true;
        }

        if (replaceLargest)
        {
          useIndex = ii;
          largestDataType = dataType;
        }
      }
    }
  }
  if (useIndex >= 0)
  {
    return sources[useIndex];
  }
  return null;
}


public static WritableRaster createCompatibleEmptyRaster(final Raster raster, final int width, final int height,
    final double[] nodata)
{
  final WritableRaster newraster = raster.createCompatibleWritableRaster(width, height);
  fillWithNodata(newraster, nodata);
  return newraster;
}

public static WritableRaster createCompatibleEmptyRaster(final Raster raster, final int width, final int height,
    final double nodata)
{
  final WritableRaster newraster = raster.createCompatibleWritableRaster(width, height);
  fillWithNodata(newraster, nodata);
  return newraster;
}

public static WritableRaster createCompatibleEmptyRaster(final Raster raster, final double nodata)
{
  final WritableRaster newraster = raster.createCompatibleWritableRaster();
  fillWithNodata(newraster, nodata);
  return newraster;
}

public static WritableRaster createEmptyRaster(final int width, final int height,
    final int bands, final int datatype,
    final double nodata)
{
  final WritableRaster raster = createEmptyRaster(width, height, bands, datatype);
  fillWithNodata(raster, nodata);
  return raster;
}
public static WritableRaster createEmptyRaster(final int width, final int height,
    final int bands, final int datatype,
    final double[] nodatas)
{
  final WritableRaster raster = createEmptyRaster(width, height, bands, datatype);
  fillWithNodata(raster, nodatas);
  return raster;
}

public static WritableRaster createEmptyRaster(final int width, final int height,
    final int bands, final int datatype)
{
  // we'll force the empty raster to be a banded model, for simplicity of the code.
  final SampleModel model = new BandedSampleModel(datatype, width, height, bands);
  return Raster.createWritableRaster(model, null);
}

public static WritableRaster createGBRRaster(final int width, final int height)
{
  return Raster.createInterleavedRaster(DataBuffer.TYPE_BYTE, width, height,
      width * 3, 3, new int[]{2, 1, 0}, null);
}

public static WritableRaster createAGBRRaster(final int width, final int height)
{
  return Raster.createInterleavedRaster(DataBuffer.TYPE_BYTE, width, height,
      width * 4, 4, new int[]{3, 2, 1, 0}, null);
}

public static WritableRaster createRGBARaster(final int width, final int height)
{
  return Raster.createInterleavedRaster(DataBuffer.TYPE_BYTE, width, height,
      width * 4, 4, new int[]{0, 1, 2, 3}, null);
}

public static WritableRaster createRGBRaster(final int width, final int height)
{
  return Raster.createInterleavedRaster(DataBuffer.TYPE_BYTE, width, height,
      width * 3, 3, new int[]{0, 1, 2}, null);
}

public static Raster crop(final Raster src, final long tx, final long ty, final long minTx, final long maxTy, final int tilesize)
{
  final int dtx = (int) (tx - minTx);
  final int dty = (int) (maxTy - ty);

  final int x = dtx * tilesize;
  final int y = dty * tilesize;

  final WritableRaster cropped = src.createCompatibleWritableRaster(tilesize, tilesize);
  cropped.setDataElements(0, 0, tilesize, tilesize, src.getDataElements(x, y, tilesize, tilesize, null));

  return cropped;
}

public static void fillWithNodata(final WritableRaster raster, final double nodata)
{
  final int elements = raster.getHeight() * raster.getWidth();

  final int type = raster.getTransferType();
  for (int b = 0; b < raster.getNumBands(); b++)
  {
    switch (type)
    {
    case DataBuffer.TYPE_BYTE:
    case DataBuffer.TYPE_INT:
    case DataBuffer.TYPE_SHORT:
    case DataBuffer.TYPE_USHORT:
      final int[] intsamples = new int[elements];
      final int inodata = (int) nodata;
      Arrays.fill(intsamples, inodata);
      raster.setSamples(0, 0, raster.getWidth(), raster.getHeight(), b, intsamples);
      break;
    case DataBuffer.TYPE_FLOAT:
      final float[] floatsamples = new float[elements];

      final float fnodata = (float) nodata;
      Arrays.fill(floatsamples, fnodata);
      raster.setSamples(0, 0, raster.getWidth(), raster.getHeight(), b, floatsamples);
      break;
    case DataBuffer.TYPE_DOUBLE:
      final double[] doublesamples = new double[elements];
      Arrays.fill(doublesamples, nodata);
      raster.setSamples(0, 0, raster.getWidth(), raster.getHeight(), b, doublesamples);
      break;
    default:
      throw new RasterWritable.RasterWritableException(
          "Error trying to get fill pixels in the raster with nodata value. Bad raster data type");
    }
  }
}

public static void fillWithNodata(final WritableRaster raster, final double[] nodata)
{
  if (raster.getNumBands() != nodata.length)
  {
    throw new RasterWritable.RasterWritableException(
        "Error - cannot fill fill " + raster.getNumBands() +
            " band raster with nodata array containing " + nodata.length +
            " values");
  }
  final int elements = raster.getHeight() * raster.getWidth();

  final int type = raster.getTransferType();
  for (int b = 0; b < raster.getNumBands(); b++)
  {
    switch (type)
    {
    case DataBuffer.TYPE_BYTE:
    case DataBuffer.TYPE_INT:
    case DataBuffer.TYPE_SHORT:
    case DataBuffer.TYPE_USHORT:
      final int[] intsamples = new int[elements];
      final int inodata = (int)nodata[b];
      Arrays.fill(intsamples, inodata);
      raster.setSamples(0, 0, raster.getWidth(), raster.getHeight(), b, intsamples);
      break;
    case DataBuffer.TYPE_FLOAT:
      final float[] floatsamples = new float[elements];

      final float fnodata = (float)nodata[b];
      Arrays.fill(floatsamples, fnodata);
      raster.setSamples(0, 0, raster.getWidth(), raster.getHeight(), b, floatsamples);
      break;
    case DataBuffer.TYPE_DOUBLE:
      final double[] doublesamples = new double[elements];
      Arrays.fill(doublesamples, nodata[b]);
      raster.setSamples(0, 0, raster.getWidth(), raster.getHeight(), b, doublesamples);
      break;
    default:
      throw new RasterWritable.RasterWritableException(
          "Error trying to get fill pixels in the raster with nodata value. Bad raster data type");
    }
  }
}

<<<<<<< HEAD
=======
private static void copyPixel(final int x, final int y, final int b, final Raster src,
    final WritableRaster dst, Double nodata)
{

  switch (src.getTransferType())
  {
  case DataBuffer.TYPE_BYTE:
  {
    final byte p = (byte) src.getSample(x, y, b);
    if (p != nodata.byteValue())
    {
      dst.setSample(x, y, b, p);
    }
    break;
  }
  case DataBuffer.TYPE_FLOAT:
  {
    final float p = src.getSampleFloat(x, y, b);
    if (FloatUtils.isNotNodata(p, nodata.floatValue()))
    {
      dst.setSample(x, y, b, p);
    }

    break;
  }
  case DataBuffer.TYPE_DOUBLE:
  {
    final double p = src.getSampleDouble(x, y, b);
    if (FloatUtils.isNotNodata(p, nodata.doubleValue()))
    {
      dst.setSample(x, y, b, p);
    }

    break;
  }
  case DataBuffer.TYPE_INT:
  {
    final int p = src.getSample(x, y, b);
    if (p != nodata.intValue())
    {
      dst.setSample(x, y, b, p);
    }

    break;
  }
  case DataBuffer.TYPE_SHORT:
  {
    final short p = (short) src.getSample(x, y, b);
    if (p != nodata.shortValue())
    {
      dst.setSample(x, y, b, p);
    }

    break;
  }
  case DataBuffer.TYPE_USHORT:
  {
    final int p = src.getSample(x, y, b);
    if (p != nodata.shortValue())
    {
      dst.setSample(x, y, b, p);
    }

    break;
  }

  }
}

public static void mosaicTile(final Raster src, final WritableRaster dst, final double[] nodatas)
{
  for (int y = 0; y < src.getHeight(); y++)
  {
    for (int x = 0; x < src.getWidth(); x++)
    {
      for (int b = 0; b < src.getNumBands(); b++)
      {
        copyPixel(x, y, b, src, dst, nodatas[b]);
      }
    }
  }
}

public static void mosaicTile(final Raster src, final WritableRaster dst, final Double[] nodatas)
{
  double[] dnodata = new double[nodatas.length];
  for (int i = 0; i < dnodata.length; i++)
  {
    dnodata[i] = nodatas[i].doubleValue();
  }
  mosaicTile(src, dst, dnodata);
}
>>>>>>> 2d1a3f2b

public static BufferedImage makeBufferedImage(Raster raster)
{
  WritableRaster wr;
  if (raster instanceof WritableRaster)
  {
    wr = (WritableRaster) raster;
  }
  else
  {
    wr = RasterUtils.makeRasterWritable(raster);
  }

  ColorModel cm = RasterUtils.createColorModel(raster);
  return new BufferedImage(cm, wr, false, null);
}

public static WritableRaster makeRasterWritable(final Raster raster)
{
  if (raster instanceof WritableRaster)
  {
    return (WritableRaster)raster;
  }

  // create a writable raster using the sample model and actual data buffer from the source raster
  return Raster.createWritableRaster(raster.getSampleModel(),
      raster.getDataBuffer(), null);
}

<<<<<<< HEAD
=======
// Scaling algorithm taken from: http://willperone.net/Code/codescaling.php and modified to use
// Rasters. It is an optimized Bresenham's algorithm.
// Interpolated algorithm was http://tech-algorithm.com/articles/bilinear-image-scaling/
// Also used was http://www.compuphase.com/graphic/scale.htm, explaining interpolated
// scaling
public static WritableRaster scaleRaster(final Raster src, final int dstWidth,
    final int dstHeight, final boolean interpolate, final Double nodata)
{
  final int type = src.getTransferType();

  double scaleW = (double) dstWidth / src.getWidth();
  double scaleH = (double) dstHeight / src.getHeight();

  Raster s = src;

  // bresenham's scalar really doesn't like being scaled more than 2x or 1/3x without the
  // possibility of artifacts. But it turns out you can scale, then scale, etc. and get
  // an answer without artifacts. Hence the loop here...
  while (true)
  {
    int dw;
    int dh;

    final double scale = Math.max(scaleW, scaleH);

    if (scale > 2.0)
    {
      dw = (int) (s.getWidth() * 2.0);
      dh = (int) (s.getHeight() * 2.0);

    }
    else if (scale < 0.50)
    {
      dw = (int) (s.getWidth() * 0.50);
      dh = (int) (s.getHeight() * 0.50);
    }
    else
    {
      dw = dstWidth;
      dh = dstHeight;
    }

    final WritableRaster dst = src.createCompatibleWritableRaster(dw, dh);

    switch (type)
    {
    case DataBuffer.TYPE_BYTE:
    case DataBuffer.TYPE_INT:
    case DataBuffer.TYPE_SHORT:
    case DataBuffer.TYPE_USHORT:
      if (interpolate)
      {
        scaleRasterInterpInt(s, dst, dw, dh, nodata.intValue());
      }
      else
      {
        scaleRasterNearestInt(s, dst, dw, dh);
      }
      break;
    case DataBuffer.TYPE_FLOAT:
      if (interpolate)
      {
        scaleRasterInterpFloat(s, dst, dw, dh, nodata.floatValue());
      }
      else
      {
        scaleRasterNearestFloat(s, dst, dw, dh);
      }
      break;
    case DataBuffer.TYPE_DOUBLE:
      if (interpolate)
      {
        scaleRasterInterpDouble(s, dst, dw, dh, nodata.doubleValue());
      }
      else
      {
        scaleRasterNearestDouble(s, dst, dw, dh);
      }
      break;
    default:
      throw new RasterWritable.RasterWritableException("Error trying to scale raster. Bad raster data type");
    }

    if (dst.getWidth() == dstWidth && dst.getHeight() == dstHeight)
    {
      return dst;
    }

    s = dst;
    scaleW = (double) dst.getWidth() / s.getWidth();
    scaleH = (double) dst.getHeight() / s.getHeight();
  }
}

public static WritableRaster scaleRasterInterp(final Raster src, final int dstWidth,
    final int dstHeight, final Double nodata)
{
  return scaleRaster(src, dstWidth, dstHeight, true, nodata);
}

public static WritableRaster scaleRasterNearest(final Raster src, final int dstWidth,
    final int dstHeight)
{
  return scaleRaster(src, dstWidth, dstHeight, false, null);
}

private static void scaleRasterInterpDouble(final Raster src, final WritableRaster dst,
    final int dstWidth, final int dstHeight, final double nodata)
{
  final int srcW = src.getWidth();
  final int srcH = src.getHeight();

  final int srcX = src.getMinX();
  final int srcY = src.getMinY();

  final double[] rawInput = new double[srcW * srcH];
  double A, B, C, D;
  double r1, r2;

  int x, y;
  final float x_ratio = (float) srcW / dstWidth;
  final float y_ratio = (float) srcH / dstHeight;
  float x_diff, y_diff;

  int ul, ur, ll, lr;

  for (int band = 0; band < src.getNumBands(); band++)
  {
    src.getSamples(srcX, srcY, srcW, srcH, band, rawInput);

    final double[] rawOutput = new double[dstWidth * dstHeight];

    int offset = 0;
    for (int i = 0; i < dstHeight; i++)
    {
      for (int j = 0; j < dstWidth; j++)
      {
        x = (int) (x_ratio * j);
        y = (int) (y_ratio * i);

        x_diff = (x_ratio * j) - x;
        y_diff = (y_ratio * i) - y;

        ul = y * srcW + x;

        // keep the indexes from going out of bounds.
        if (y < srcH - 1)
        {
          ll = ul + srcW;
        }
        else
        {
          ll = ul;
        }

        if (x < srcW - 1)
        {
          ur = ul + 1;
          lr = ll + 1;
        }
        else
        {
          ur = ul;
          lr = ll;
        }

        A = rawInput[ul];
        B = rawInput[ur];
        C = rawInput[ll];
        D = rawInput[lr];

        if (Double.compare(A, nodata) == 0)
        {
          r1 = B;
        }
        else if (Double.compare(B, nodata) == 0)
        {
          r1 = A;
        }
        else
        {
          r1 = A * (1 - x_diff) + B * (x_diff);
        }

        if (Double.compare(C, nodata) == 0)
        {
          r2 = D;
        }
        else if (Double.compare(D, nodata) == 0)
        {
          r2 = C;
        }
        else
        {
          r2 = C * (1 - x_diff) + D * (x_diff);
        }

        if (Double.compare(r1, nodata) == 0)
        {
          rawOutput[offset] = r2;
        }
        else if (Double.compare(r2, nodata) == 0)
        {
          rawOutput[offset] = r1;
        }
        else
        {
          rawOutput[offset] = r1 * (1 - y_diff) + r2 * y_diff;
        }
        offset++;

        // Y = A(1-w)(1-h) + B(w)(1-h) + C(h)(1-w) + Dwh
      }
    }
    dst.setSamples(0, 0, dstWidth, dstHeight, band, rawOutput);
  }
}

private static void scaleRasterInterpFloat(final Raster src, final WritableRaster dst,
    final int dstWidth, final int dstHeight, final float nodata)
{
  final int srcW = src.getWidth();
  final int srcH = src.getHeight();

  final int srcX = src.getMinX();
  final int srcY = src.getMinY();

  final float[] rawInput = new float[srcW * srcH];
  float A, B, C, D;
  float r1, r2;

  int x, y;
  final float x_ratio = (float) srcW / dstWidth;
  final float y_ratio = (float) srcH / dstHeight;
  float x_diff, y_diff;

  int ul, ur, ll, lr;

  for (int band = 0; band < src.getNumBands(); band++)
  {
    src.getSamples(srcX, srcY, srcW, srcH, band, rawInput);

    final float[] rawOutput = new float[dstWidth * dstHeight];

    int offset = 0;
    for (int i = 0; i < dstHeight; i++)
    {
      for (int j = 0; j < dstWidth; j++)
      {
        x = (int) (x_ratio * j);
        y = (int) (y_ratio * i);

        x_diff = (x_ratio * j) - x;
        y_diff = (y_ratio * i) - y;

        ul = y * srcW + x;

        // keep the indexes from going out of bounds.
        if (y < srcH - 1)
        {
          ll = ul + srcW;
        }
        else
        {
          ll = ul;
        }

        if (x < srcW - 1)
        {
          ur = ul + 1;
          lr = ll + 1;
        }
        else
        {
          ur = ul;
          lr = ll;
        }

        A = rawInput[ul];
        B = rawInput[ur];
        C = rawInput[ll];
        D = rawInput[lr];

        if (Float.compare(A, nodata) == 0)
        {
          r1 = B;
        }
        else if (Float.compare(B, nodata) == 0)
        {
          r1 = A;
        }
        else
        {
          r1 = A * (1 - x_diff) + B * (x_diff);
        }

        if (Float.compare(C, nodata) == 0)
        {
          r2 = D;
        }
        else if (Float.compare(D, nodata) == 0)
        {
          r2 = C;
        }
        else
        {
          r2 = C * (1 - x_diff) + D * (x_diff);
        }

        if (Float.compare(r1, nodata) == 0)
        {
          rawOutput[offset] = r2;
        }
        else if (Float.compare(r2, nodata) == 0)
        {
          rawOutput[offset] = r1;
        }
        else
        {
          rawOutput[offset] = r1 * (1 - y_diff) + r2 * y_diff;
        }
        offset++;

        // Y = A(1-w)(1-h) + B(w)(1-h) + C(h)(1-w) + Dwh
        // rawOutput[offset++] = (A * (1 - x_diff) * (1 - y_diff) + B * (x_diff) * (1 - y_diff) +
        // C *
        // (y_diff) * (1 - x_diff) + D * (x_diff * y_diff));
      }
    }
    dst.setSamples(0, 0, dstWidth, dstHeight, band, rawOutput);
  }
}

private static void scaleRasterInterpInt(final Raster src, final WritableRaster dst,
    final int dstWidth, final int dstHeight, final int nodata)
{
  final int srcW = src.getWidth();
  final int srcH = src.getHeight();

  final int srcX = src.getMinX();
  final int srcY = src.getMinY();

  final int[] rawInput = new int[srcW * srcH];
  int A, B, C, D;
  int r1, r2;

  int x, y;

  final double x_ratio = (double) srcW / dstWidth;
  final double y_ratio = (double) srcH / dstHeight;

  double x_diff, y_diff;

  int ul, ur, ll, lr;

  for (int band = 0; band < src.getNumBands(); band++)
  {
    src.getSamples(srcX, srcY, srcW, srcH, band, rawInput);

    final int[] rawOutput = new int[dstWidth * dstHeight];

    int offset = 0;
    for (int i = 0; i < dstHeight; i++)
    {
      for (int j = 0; j < dstWidth; j++)
      {
        x = (int) (x_ratio * j);
        y = (int) (y_ratio * i);

        x_diff = (x_ratio * j) - x;
        y_diff = (y_ratio * i) - y;

        ul = y * srcW + x;

        // keep the indexes from going out of bounds.
        if (y < srcH - 1)
        {
          ll = ul + srcW;
        }
        else
        {
          ll = ul;
        }

        if (x < srcW - 1)
        {
          ur = ul + 1;
          lr = ll + 1;
        }
        else
        {
          ur = ul;
          lr = ll;
        }

        A = rawInput[ul];
        B = rawInput[ur];
        C = rawInput[ll];
        D = rawInput[lr];

        // Y = A(1-w)(1-h) + B(w)(1-h) + C(h)(1-w) + Dwh

        if (A == nodata)
        {
          r1 = B;
        }
        else if (B == nodata)
        {
          r1 = A;
        }
        else
        {
          r1 = (int) (A * (1 - x_diff) + B * (x_diff));
        }

        if (C == nodata)
        {
          r2 = D;
        }
        else if (D == nodata)
        {
          r2 = C;
        }
        else
        {
          r2 = (int) (C * (1 - x_diff) + D * (x_diff));
        }

        if (r1 == nodata)
        {
          rawOutput[offset] = r2;
        }
        else if (r2 == nodata)
        {
          rawOutput[offset] = r1;
        }
        else
        {
          rawOutput[offset] = (int) (r1 * (1 - y_diff) + r2 * y_diff);
        }

        offset++;

      }
    }
    dst.setSamples(0, 0, dstWidth, dstHeight, band, rawOutput);
  }
}

private static void scaleRasterNearestDouble(final Raster src, final WritableRaster dst,
    final int dstWidth,
    final int dstHeight)
{
  final int srcW = src.getWidth();
  final int srcH = src.getHeight();

  final int srcX = src.getMinX();
  final int srcY = src.getMinY();

  // YD compensates for the x loop by subtracting the width back out
  final int YD = (srcH / dstHeight) * srcW - srcW;
  final int YR = srcH % dstHeight;
  final int XD = srcW / dstWidth;
  final int XR = srcW % dstWidth;

  final double[] rawInput = new double[srcW * srcH];
  for (int band = 0; band < src.getNumBands(); band++)
  {
    src.getSamples(srcX, srcY, srcW, srcH, band, rawInput);

    final double[] rawOutput = new double[dstWidth * dstHeight];

    int outOffset = 0;
    int inOffset = 0;

    for (int y = dstHeight, YE = 0; y > 0; y--)
    {
      for (int x = dstWidth, XE = 0; x > 0; x--)
      {
        rawOutput[outOffset++] = rawInput[inOffset];
        inOffset += XD;
        XE += XR;
        if (XE >= dstWidth)
        {
          XE -= dstWidth;
          inOffset++;
        }
      }
      inOffset += YD;
      YE += YR;
      if (YE >= dstHeight)
      {
        YE -= dstHeight;
        inOffset += srcW;
      }
    }

    dst.setSamples(0, 0, dstWidth, dstHeight, band, rawOutput);
  }
}

private static void scaleRasterNearestFloat(final Raster src, final WritableRaster dst,
    final int dstWidth,
    final int dstHeight)
{
  final int srcW = src.getWidth();
  final int srcH = src.getHeight();

  final int srcX = src.getMinX();
  final int srcY = src.getMinY();

  // YD compensates for the x loop by subtracting the width back out
  final int YD = (srcH / dstHeight) * srcW - srcW;
  final int YR = srcH % dstHeight;
  final int XD = srcW / dstWidth;
  final int XR = srcW % dstWidth;

  final float[] rawInput = new float[srcW * srcH];
  for (int band = 0; band < src.getNumBands(); band++)
  {
    src.getSamples(srcX, srcY, srcW, srcH, band, rawInput);

    final float[] rawOutput = new float[dstWidth * dstHeight];

    int outOffset = 0;
    int inOffset = 0;

    for (int y = dstHeight, YE = 0; y > 0; y--)
    {
      for (int x = dstWidth, XE = 0; x > 0; x--)
      {
        rawOutput[outOffset++] = rawInput[inOffset];
        inOffset += XD;
        XE += XR;
        if (XE >= dstWidth)
        {
          XE -= dstWidth;
          inOffset++;
        }
      }
      inOffset += YD;
      YE += YR;
      if (YE >= dstHeight)
      {
        YE -= dstHeight;
        inOffset += srcW;
      }
    }

    dst.setSamples(0, 0, dstWidth, dstHeight, band, rawOutput);
  }

}

private static void scaleRasterNearestInt(final Raster src, final WritableRaster dst,
    final int dstWidth,
    final int dstHeight)
{
  final int srcW = src.getWidth();
  final int srcH = src.getHeight();

  final int srcX = src.getMinX();
  final int srcY = src.getMinY();

  // YD compensates for the x loop by subtracting the width back out
  final int YD = (srcH / dstHeight) * srcW - srcW;
  final int YR = srcH % dstHeight;
  final int XD = srcW / dstWidth;
  final int XR = srcW % dstWidth;

  final int[] rawInput = new int[srcW * srcH];
  for (int band = 0; band < src.getNumBands(); band++)
  {
    src.getSamples(srcX, srcY, srcW, srcH, band, rawInput);

    final int[] rawOutput = new int[dstWidth * dstHeight];

    int outOffset = 0;
    int inOffset = 0;

    for (int y = dstHeight, YE = 0; y > 0; y--)
    {
      for (int x = dstWidth, XE = 0; x > 0; x--)
      {
        rawOutput[outOffset++] = rawInput[inOffset];
        inOffset += XD;
        XE += XR;
        if (XE >= dstWidth)
        {
          XE -= dstWidth;
          inOffset++;
        }
      }
      inOffset += YD;
      YE += YR;
      if (YE >= dstHeight)
      {
        YE -= dstHeight;
        inOffset += srcW;
      }
    }

    dst.setSamples(0, 0, dstWidth, dstHeight, band, rawOutput);
  }
}
>>>>>>> 2d1a3f2b

public static void fillWithNodata(final WritableRaster raster, final MrsPyramidMetadata metadata)
{

  int elements = raster.getHeight() * raster.getWidth();
  for (int b = 0; b < raster.getNumBands(); b++)
  {
    switch (raster.getTransferType())
    {
    case DataBuffer.TYPE_BYTE:
    case DataBuffer.TYPE_INT:
    case DataBuffer.TYPE_SHORT:
    case DataBuffer.TYPE_USHORT:
      final int[] intsamples = new int[elements];
      Arrays.fill(intsamples, metadata.getDefaultValueInt(b));
      raster.setSamples(0, 0, raster.getWidth(), raster.getHeight(), b, intsamples);
      break;
    case DataBuffer.TYPE_FLOAT:
      final float[] floatsamples = new float[elements];
      Arrays.fill(floatsamples, metadata.getDefaultValueFloat(b));
      raster.setSamples(0, 0, raster.getWidth(), raster.getHeight(), b, floatsamples);
      break;
    case DataBuffer.TYPE_DOUBLE:
      final double[] doublesamples = new double[elements];
      Arrays.fill(doublesamples, metadata.getDefaultValueDouble(b));
      raster.setSamples(0, 0, raster.getWidth(), raster.getHeight(), b, doublesamples);
      break;
    default:
      throw new RasterWritable.RasterWritableException(
          "Error trying to get fill pixels in the raster with nodata value. Bad raster data type");
    }
  }
}

public static void decimate(final Raster parent, final WritableRaster child, final Aggregator aggregator,
    final MrsPyramidMetadata metadata)
{
  final int w = parent.getWidth();
  final int h = parent.getHeight();

  for (int y = 0; y < h; y += 2)
  {
    for (int x = 0; x < w; x += 2)
    {

      for (int b = 0; b < child.getNumBands(); b++)
      {
        switch (child.getTransferType())
        {
        case DataBuffer.TYPE_BYTE:
        case DataBuffer.TYPE_INT:
        case DataBuffer.TYPE_SHORT:
        case DataBuffer.TYPE_USHORT:
          final int[] intsamples = new int[4];
          parent.getSamples(x, y, 2, 2, b, intsamples);
          int intSample = aggregator.aggregate(intsamples, metadata.getDefaultValueInt(b));
          //      ImageStats.updateStats(stats[b],intSample, metadata.getDefaultValue(b));
          child.setSample(x / 2, y / 2, b, intSample);
          break;
        case DataBuffer.TYPE_FLOAT:
          final float[] floatsamples = new float[4];
          parent.getSamples(x, y, 2, 2, b, floatsamples);
          float floatSample = aggregator.aggregate(floatsamples, metadata.getDefaultValueFloat(b));
          //      ImageStats.updateStats(stats[b], floatSample, metadata.getDefaultValue(b));
          child.setSample(x / 2, y / 2, b, floatSample);
          break;
        case DataBuffer.TYPE_DOUBLE:
          final double[] doublesamples = new double[4];
          parent.getSamples(x, y, 2, 2, b, doublesamples);
          double doubleSample = aggregator.aggregate(doublesamples, metadata.getDefaultValueDouble(b));
          //      ImageStats.updateStats(stats[b], doubleSample, metadata.getDefaultValue(b));
          child.setSample(x / 2, y / 2, b, doubleSample);
          break;
        default:
          throw new RasterWritable.RasterWritableException(
              "Error trying to get decimate pixels in the raster. Bad raster data type");
        }
      }
    }
  }
}

public static void decimate(final Raster parent, final WritableRaster child,
    final Aggregator aggregator, final double[] nodatas)
{
  decimate(parent, child, 0, 0, aggregator, nodatas);
}

public static void decimate(final Raster parent, final WritableRaster child, final int startX, final int startY, final Aggregator aggregator, final double[] nodatas)
{
  final int w = parent.getWidth();
  final int h = parent.getHeight();

  for (int y = 0; y < h; y += 2)
  {
    for (int x = 0; x < w; x += 2)
    {
      for (int b = 0; b < child.getNumBands(); b++)
      {
        switch (child.getTransferType())
        {
        case DataBuffer.TYPE_BYTE:
        case DataBuffer.TYPE_INT:
        case DataBuffer.TYPE_SHORT:
        case DataBuffer.TYPE_USHORT:
          final int[] intsamples = new int[4];
          parent.getSamples(x, y, 2, 2, b, intsamples);
          int intSample = aggregator.aggregate(intsamples, (int)nodatas[b]);
          child.setSample(startX + (x / 2), startY + (y / 2), b, intSample);
          break;
        case DataBuffer.TYPE_FLOAT:
          final float[] floatsamples = new float[4];
          parent.getSamples(x, y, 2, 2, b, floatsamples);
          float floatSample = aggregator.aggregate(floatsamples, (float)nodatas[b]);
          child.setSample(startX + (x / 2), startY + (y / 2), b, floatSample);
          break;
        case DataBuffer.TYPE_DOUBLE:
          final double[] doublesamples = new double[4];
          parent.getSamples(x, y, 2, 2, b, doublesamples);
          double doubleSample = aggregator.aggregate(doublesamples, nodatas[b]);
          child.setSample(startX + (x / 2), startY + (y / 2), b, doubleSample);
          break;
        default:
          throw new RasterWritable.RasterWritableException(
              "Error trying to get decimate pixels in the raster. Bad raster data type");
        }
      }
    }
  }
}

public static int getElementSize(final int rasterDataType)
{
  int size = -1;
  switch (rasterDataType)
  {
  case DataBuffer.TYPE_BYTE:
    size = RasterUtils.BYTES_BYTES;
    break;
  case DataBuffer.TYPE_FLOAT:
    size = RasterUtils.FLOAT_BYTES;
    break;
  case DataBuffer.TYPE_DOUBLE:
    size = RasterUtils.DOUBLE_BYTES;
    break;
  case DataBuffer.TYPE_INT:
    size = RasterUtils.INT_BYTES;
    break;
  case DataBuffer.TYPE_SHORT:
  case DataBuffer.TYPE_USHORT:
    size = RasterUtils.SHORT_BYTES;
    break;
  default:
    throw new RasterWritable.RasterWritableException(
        "Error trying to get element size from raster. Bad raster data type");
  }
  return size;
}

public static double getDefaultNoDataForType(final int rasterDataType)
{
  switch (rasterDataType)
  {
    case DataBuffer.TYPE_BYTE:
      return 255;
    case DataBuffer.TYPE_FLOAT:
      return Float.NaN;
    case DataBuffer.TYPE_DOUBLE:
      return Double.NaN;
    case DataBuffer.TYPE_INT:
      return Integer.MIN_VALUE;
    case DataBuffer.TYPE_SHORT:
      return Short.MIN_VALUE;
    case DataBuffer.TYPE_USHORT:
      return 65536;  // no ushort constant
    default:
      throw new RasterWritable.RasterWritableException(
              "Error trying to get default nodata value from raster. Bad raster data type " + rasterDataType);
  }
}

public static int getElementSize(final Raster r)
{
  return getElementSize(r.getTransferType());
}

public static void addToRaster(WritableRaster r, WritableRaster mr)
{
  addToRaster(r, mr, 1.0);
}

/**
 * @param r
 * @param mr
 */
public static void addToRaster(WritableRaster r, WritableRaster mr, double weight)
{
  for (int y = 0; y < r.getHeight(); y++)
  {
    for (int x = 0; x < r.getWidth(); x++)
    {
      int rx = x + r.getMinX();
      int ry = y + r.getMinY();
      int mrv = mr.getSample(x, y, 0);
      double v = r.getSampleFloat(rx, ry, 0);
      if (Double.isNaN(v) && mrv > 0)
      {
        r.setSample(rx, ry, 0, mrv * weight);
      }
      else
      {
        r.setSample(rx, ry, 0, v + mrv * weight);
      }
      mr.setSample(x, y, 0, 0.0);
    }
  }
}

public static void setToRaster(WritableRaster r, Raster mr)
{
  for (int y = 0; y < r.getHeight(); y++)
  {
    for (int x = 0; x < r.getWidth(); x++)
    {
      int rx = x + r.getMinX();
      int ry = y + r.getMinY();
      int mrv = mr.getSample(x, y, 0);
      if (mrv > 0)
      {
        r.setSample(rx, ry, 0, 0);
      }
    }
  }
}

public static void applyToRaster(WritableRaster r, Raster mr, double v)
{
  for (int y = 0; y < r.getHeight(); y++)
  {
    for (int x = 0; x < r.getWidth(); x++)
    {
      int rx = x + r.getMinX();
      int ry = y + r.getMinY();
      int mrv = mr.getSample(x, y, 0);
      if (mrv > 0)
      {
        r.setSample(rx, ry, 0, v);
      }
    }
  }
}

public static byte[] deinterleave(byte[] data, int numbands)
{
  byte[] deinterlaced = new byte[data.length];

  ByteBuffer[] bands = new ByteBuffer[numbands];
  int bandoffset = data.length / numbands;

  for (int band = 0; band < numbands; band++)
  {
    bands[band] = ByteBuffer.wrap(deinterlaced, band * bandoffset, bandoffset);
  }

  for (int pixel = 0; pixel < data.length; pixel += numbands)
  {
    for (int band = 0; band < numbands; band++)
    {
      bands[band].put(data[pixel]);
    }
  }

  return deinterlaced;
}

public static short[] deinterleave(short[] data, int numbands)
{
  short[] deinterlaced = new short[data.length];

  ShortBuffer[] bands = new ShortBuffer[numbands];
  int bandoffset = data.length / numbands;

  for (int band = 0; band < numbands; band++)
  {
    bands[band] = ShortBuffer.wrap(deinterlaced, band * bandoffset, bandoffset);
  }

  for (int pixel = 0; pixel < data.length; pixel += numbands)
  {
    for (int band = 0; band < numbands; band++)
    {
      bands[band].put(data[pixel]);
    }
  }

  return deinterlaced;
}

public static int[] deinterleave(int[] data, int numbands)
{
  int[] deinterlaced = new int[data.length];

  IntBuffer[] bands = new IntBuffer[numbands];
  int bandoffset = data.length / numbands;

  for (int band = 0; band < numbands; band++)
  {
    bands[band] = IntBuffer.wrap(deinterlaced, band * bandoffset, bandoffset);
  }

  for (int pixel = 0; pixel < data.length; pixel += numbands)
  {
    for (int band = 0; band < numbands; band++)
    {
      bands[band].put(data[pixel]);
    }
  }

  return deinterlaced;
}

public static float[] deinterleave(float[] data, int numbands)
{
  float[] deinterlaced = new float[data.length];

  FloatBuffer[] bands = new FloatBuffer[numbands];
  int bandoffset = data.length / numbands;

  for (int band = 0; band < numbands; band++)
  {
    bands[band] = FloatBuffer.wrap(deinterlaced, band * bandoffset, bandoffset);
  }

  for (int pixel = 0; pixel < data.length; pixel += numbands)
  {
    for (int band = 0; band < numbands; band++)
    {
      bands[band].put(data[pixel]);
    }
  }

  return deinterlaced;
}

public static double[] deinterleave(double[] data, int numbands)
{
  double[] deinterlaced = new double[data.length];

  DoubleBuffer[] bands = new DoubleBuffer[numbands];
  int bandoffset = data.length / numbands;

  for (int band = 0; band < numbands; band++)
  {
    bands[band] = DoubleBuffer.wrap(deinterlaced, band * bandoffset, bandoffset);
  }

  for (int pixel = 0; pixel < data.length; pixel += numbands)
  {
    for (int band = 0; band < numbands; band++)
    {
      bands[band].put(data[pixel]);
    }
  }

  return deinterlaced;
}
}<|MERGE_RESOLUTION|>--- conflicted
+++ resolved
@@ -350,101 +350,98 @@
   }
 }
 
-<<<<<<< HEAD
-=======
-private static void copyPixel(final int x, final int y, final int b, final Raster src,
-    final WritableRaster dst, Double nodata)
-{
-
-  switch (src.getTransferType())
-  {
-  case DataBuffer.TYPE_BYTE:
-  {
-    final byte p = (byte) src.getSample(x, y, b);
-    if (p != nodata.byteValue())
-    {
-      dst.setSample(x, y, b, p);
-    }
-    break;
-  }
-  case DataBuffer.TYPE_FLOAT:
-  {
-    final float p = src.getSampleFloat(x, y, b);
-    if (FloatUtils.isNotNodata(p, nodata.floatValue()))
-    {
-      dst.setSample(x, y, b, p);
-    }
-
-    break;
-  }
-  case DataBuffer.TYPE_DOUBLE:
-  {
-    final double p = src.getSampleDouble(x, y, b);
-    if (FloatUtils.isNotNodata(p, nodata.doubleValue()))
-    {
-      dst.setSample(x, y, b, p);
-    }
-
-    break;
-  }
-  case DataBuffer.TYPE_INT:
-  {
-    final int p = src.getSample(x, y, b);
-    if (p != nodata.intValue())
-    {
-      dst.setSample(x, y, b, p);
-    }
-
-    break;
-  }
-  case DataBuffer.TYPE_SHORT:
-  {
-    final short p = (short) src.getSample(x, y, b);
-    if (p != nodata.shortValue())
-    {
-      dst.setSample(x, y, b, p);
-    }
-
-    break;
-  }
-  case DataBuffer.TYPE_USHORT:
-  {
-    final int p = src.getSample(x, y, b);
-    if (p != nodata.shortValue())
-    {
-      dst.setSample(x, y, b, p);
-    }
-
-    break;
-  }
-
-  }
-}
-
-public static void mosaicTile(final Raster src, final WritableRaster dst, final double[] nodatas)
-{
-  for (int y = 0; y < src.getHeight(); y++)
-  {
-    for (int x = 0; x < src.getWidth(); x++)
-    {
-      for (int b = 0; b < src.getNumBands(); b++)
-      {
-        copyPixel(x, y, b, src, dst, nodatas[b]);
-      }
-    }
-  }
-}
-
-public static void mosaicTile(final Raster src, final WritableRaster dst, final Double[] nodatas)
-{
-  double[] dnodata = new double[nodatas.length];
-  for (int i = 0; i < dnodata.length; i++)
-  {
-    dnodata[i] = nodatas[i].doubleValue();
-  }
-  mosaicTile(src, dst, dnodata);
-}
->>>>>>> 2d1a3f2b
+(??)private static void copyPixel(final int x, final int y, final int b, final Raster src,
+(??)    final WritableRaster dst, Number nodata)
+(??){
+(??)
+(??)  switch (src.getTransferType())
+(??)  {
+(??)  case DataBuffer.TYPE_BYTE:
+(??)  {
+(??)    final byte p = (byte) src.getSample(x, y, b);
+(??)    if (p != nodata.byteValue())
+(??)    {
+(??)      dst.setSample(x, y, b, p);
+(??)    }
+(??)    break;
+(??)  }
+(??)  case DataBuffer.TYPE_FLOAT:
+(??)  {
+(??)    final float p = src.getSampleFloat(x, y, b);
+(??)    if (FloatUtils.isNotNodata(p, nodata.floatValue()))
+(??)    {
+(??)      dst.setSample(x, y, b, p);
+(??)    }
+(??)
+(??)    break;
+(??)  }
+(??)  case DataBuffer.TYPE_DOUBLE:
+(??)  {
+(??)    final double p = src.getSampleDouble(x, y, b);
+(??)    if (FloatUtils.isNotNodata(p, nodata.doubleValue()))
+(??)    {
+(??)      dst.setSample(x, y, b, p);
+(??)    }
+(??)
+(??)    break;
+(??)  }
+(??)  case DataBuffer.TYPE_INT:
+(??)  {
+(??)    final int p = src.getSample(x, y, b);
+(??)    if (p != nodata.intValue())
+(??)    {
+(??)      dst.setSample(x, y, b, p);
+(??)    }
+(??)
+(??)    break;
+(??)  }
+(??)  case DataBuffer.TYPE_SHORT:
+(??)  {
+(??)    final short p = (short) src.getSample(x, y, b);
+(??)    if (p != nodata.shortValue())
+(??)    {
+(??)      dst.setSample(x, y, b, p);
+(??)    }
+(??)
+(??)    break;
+(??)  }
+(??)  case DataBuffer.TYPE_USHORT:
+(??)  {
+(??)    final int p = src.getSample(x, y, b);
+(??)    if (p != nodata.shortValue())
+(??)    {
+(??)      dst.setSample(x, y, b, p);
+(??)    }
+(??)
+(??)    break;
+(??)  }
+(??)
+(??)  }
+(??)}
+(??)
+(??)public static void mosaicTile(final Raster src, final WritableRaster dst, final double[] nodatas)
+(??){
+(??)  for (int y = 0; y < src.getHeight(); y++)
+(??)  {
+(??)    for (int x = 0; x < src.getWidth(); x++)
+(??)    {
+(??)      for (int b = 0; b < src.getNumBands(); b++)
+(??)      {
+(??)        copyPixel(x, y, b, src, dst, nodatas[b]);
+(??)      }
+(??)    }
+(??)  }
+(??)}
+(??)
+(??)public static void mosaicTile(final Raster src, final WritableRaster dst, final Number[] nodatas)
+(??){
+(??)  double[] dnodata = new double[nodatas.length];
+(??)  for (int i = 0; i < dnodata.length; i++)
+(??)  {
+(??)    dnodata[i] = nodatas[i].doubleValue();
+(??)  }
+(??)  mosaicTile(src, dst, dnodata);
+(??)}
 
 public static BufferedImage makeBufferedImage(Raster raster)
 {
@@ -474,614 +471,611 @@
       raster.getDataBuffer(), null);
 }
 
-<<<<<<< HEAD
-=======
-// Scaling algorithm taken from: http://willperone.net/Code/codescaling.php and modified to use
-// Rasters. It is an optimized Bresenham's algorithm.
-// Interpolated algorithm was http://tech-algorithm.com/articles/bilinear-image-scaling/
-// Also used was http://www.compuphase.com/graphic/scale.htm, explaining interpolated
-// scaling
-public static WritableRaster scaleRaster(final Raster src, final int dstWidth,
-    final int dstHeight, final boolean interpolate, final Double nodata)
-{
-  final int type = src.getTransferType();
-
-  double scaleW = (double) dstWidth / src.getWidth();
-  double scaleH = (double) dstHeight / src.getHeight();
-
-  Raster s = src;
-
-  // bresenham's scalar really doesn't like being scaled more than 2x or 1/3x without the
-  // possibility of artifacts. But it turns out you can scale, then scale, etc. and get
-  // an answer without artifacts. Hence the loop here...
-  while (true)
-  {
-    int dw;
-    int dh;
-
-    final double scale = Math.max(scaleW, scaleH);
-
-    if (scale > 2.0)
-    {
-      dw = (int) (s.getWidth() * 2.0);
-      dh = (int) (s.getHeight() * 2.0);
-
-    }
-    else if (scale < 0.50)
-    {
-      dw = (int) (s.getWidth() * 0.50);
-      dh = (int) (s.getHeight() * 0.50);
-    }
-    else
-    {
-      dw = dstWidth;
-      dh = dstHeight;
-    }
-
-    final WritableRaster dst = src.createCompatibleWritableRaster(dw, dh);
-
-    switch (type)
-    {
-    case DataBuffer.TYPE_BYTE:
-    case DataBuffer.TYPE_INT:
-    case DataBuffer.TYPE_SHORT:
-    case DataBuffer.TYPE_USHORT:
-      if (interpolate)
-      {
-        scaleRasterInterpInt(s, dst, dw, dh, nodata.intValue());
-      }
-      else
-      {
-        scaleRasterNearestInt(s, dst, dw, dh);
-      }
-      break;
-    case DataBuffer.TYPE_FLOAT:
-      if (interpolate)
-      {
-        scaleRasterInterpFloat(s, dst, dw, dh, nodata.floatValue());
-      }
-      else
-      {
-        scaleRasterNearestFloat(s, dst, dw, dh);
-      }
-      break;
-    case DataBuffer.TYPE_DOUBLE:
-      if (interpolate)
-      {
-        scaleRasterInterpDouble(s, dst, dw, dh, nodata.doubleValue());
-      }
-      else
-      {
-        scaleRasterNearestDouble(s, dst, dw, dh);
-      }
-      break;
-    default:
-      throw new RasterWritable.RasterWritableException("Error trying to scale raster. Bad raster data type");
-    }
-
-    if (dst.getWidth() == dstWidth && dst.getHeight() == dstHeight)
-    {
-      return dst;
-    }
-
-    s = dst;
-    scaleW = (double) dst.getWidth() / s.getWidth();
-    scaleH = (double) dst.getHeight() / s.getHeight();
-  }
-}
-
-public static WritableRaster scaleRasterInterp(final Raster src, final int dstWidth,
-    final int dstHeight, final Double nodata)
-{
-  return scaleRaster(src, dstWidth, dstHeight, true, nodata);
-}
-
-public static WritableRaster scaleRasterNearest(final Raster src, final int dstWidth,
-    final int dstHeight)
-{
-  return scaleRaster(src, dstWidth, dstHeight, false, null);
-}
-
-private static void scaleRasterInterpDouble(final Raster src, final WritableRaster dst,
-    final int dstWidth, final int dstHeight, final double nodata)
-{
-  final int srcW = src.getWidth();
-  final int srcH = src.getHeight();
-
-  final int srcX = src.getMinX();
-  final int srcY = src.getMinY();
-
-  final double[] rawInput = new double[srcW * srcH];
-  double A, B, C, D;
-  double r1, r2;
-
-  int x, y;
-  final float x_ratio = (float) srcW / dstWidth;
-  final float y_ratio = (float) srcH / dstHeight;
-  float x_diff, y_diff;
-
-  int ul, ur, ll, lr;
-
-  for (int band = 0; band < src.getNumBands(); band++)
-  {
-    src.getSamples(srcX, srcY, srcW, srcH, band, rawInput);
-
-    final double[] rawOutput = new double[dstWidth * dstHeight];
-
-    int offset = 0;
-    for (int i = 0; i < dstHeight; i++)
-    {
-      for (int j = 0; j < dstWidth; j++)
-      {
-        x = (int) (x_ratio * j);
-        y = (int) (y_ratio * i);
-
-        x_diff = (x_ratio * j) - x;
-        y_diff = (y_ratio * i) - y;
-
-        ul = y * srcW + x;
-
-        // keep the indexes from going out of bounds.
-        if (y < srcH - 1)
-        {
-          ll = ul + srcW;
-        }
-        else
-        {
-          ll = ul;
-        }
-
-        if (x < srcW - 1)
-        {
-          ur = ul + 1;
-          lr = ll + 1;
-        }
-        else
-        {
-          ur = ul;
-          lr = ll;
-        }
-
-        A = rawInput[ul];
-        B = rawInput[ur];
-        C = rawInput[ll];
-        D = rawInput[lr];
-
-        if (Double.compare(A, nodata) == 0)
-        {
-          r1 = B;
-        }
-        else if (Double.compare(B, nodata) == 0)
-        {
-          r1 = A;
-        }
-        else
-        {
-          r1 = A * (1 - x_diff) + B * (x_diff);
-        }
-
-        if (Double.compare(C, nodata) == 0)
-        {
-          r2 = D;
-        }
-        else if (Double.compare(D, nodata) == 0)
-        {
-          r2 = C;
-        }
-        else
-        {
-          r2 = C * (1 - x_diff) + D * (x_diff);
-        }
-
-        if (Double.compare(r1, nodata) == 0)
-        {
-          rawOutput[offset] = r2;
-        }
-        else if (Double.compare(r2, nodata) == 0)
-        {
-          rawOutput[offset] = r1;
-        }
-        else
-        {
-          rawOutput[offset] = r1 * (1 - y_diff) + r2 * y_diff;
-        }
-        offset++;
-
-        // Y = A(1-w)(1-h) + B(w)(1-h) + C(h)(1-w) + Dwh
-      }
-    }
-    dst.setSamples(0, 0, dstWidth, dstHeight, band, rawOutput);
-  }
-}
-
-private static void scaleRasterInterpFloat(final Raster src, final WritableRaster dst,
-    final int dstWidth, final int dstHeight, final float nodata)
-{
-  final int srcW = src.getWidth();
-  final int srcH = src.getHeight();
-
-  final int srcX = src.getMinX();
-  final int srcY = src.getMinY();
-
-  final float[] rawInput = new float[srcW * srcH];
-  float A, B, C, D;
-  float r1, r2;
-
-  int x, y;
-  final float x_ratio = (float) srcW / dstWidth;
-  final float y_ratio = (float) srcH / dstHeight;
-  float x_diff, y_diff;
-
-  int ul, ur, ll, lr;
-
-  for (int band = 0; band < src.getNumBands(); band++)
-  {
-    src.getSamples(srcX, srcY, srcW, srcH, band, rawInput);
-
-    final float[] rawOutput = new float[dstWidth * dstHeight];
-
-    int offset = 0;
-    for (int i = 0; i < dstHeight; i++)
-    {
-      for (int j = 0; j < dstWidth; j++)
-      {
-        x = (int) (x_ratio * j);
-        y = (int) (y_ratio * i);
-
-        x_diff = (x_ratio * j) - x;
-        y_diff = (y_ratio * i) - y;
-
-        ul = y * srcW + x;
-
-        // keep the indexes from going out of bounds.
-        if (y < srcH - 1)
-        {
-          ll = ul + srcW;
-        }
-        else
-        {
-          ll = ul;
-        }
-
-        if (x < srcW - 1)
-        {
-          ur = ul + 1;
-          lr = ll + 1;
-        }
-        else
-        {
-          ur = ul;
-          lr = ll;
-        }
-
-        A = rawInput[ul];
-        B = rawInput[ur];
-        C = rawInput[ll];
-        D = rawInput[lr];
-
-        if (Float.compare(A, nodata) == 0)
-        {
-          r1 = B;
-        }
-        else if (Float.compare(B, nodata) == 0)
-        {
-          r1 = A;
-        }
-        else
-        {
-          r1 = A * (1 - x_diff) + B * (x_diff);
-        }
-
-        if (Float.compare(C, nodata) == 0)
-        {
-          r2 = D;
-        }
-        else if (Float.compare(D, nodata) == 0)
-        {
-          r2 = C;
-        }
-        else
-        {
-          r2 = C * (1 - x_diff) + D * (x_diff);
-        }
-
-        if (Float.compare(r1, nodata) == 0)
-        {
-          rawOutput[offset] = r2;
-        }
-        else if (Float.compare(r2, nodata) == 0)
-        {
-          rawOutput[offset] = r1;
-        }
-        else
-        {
-          rawOutput[offset] = r1 * (1 - y_diff) + r2 * y_diff;
-        }
-        offset++;
-
-        // Y = A(1-w)(1-h) + B(w)(1-h) + C(h)(1-w) + Dwh
-        // rawOutput[offset++] = (A * (1 - x_diff) * (1 - y_diff) + B * (x_diff) * (1 - y_diff) +
-        // C *
-        // (y_diff) * (1 - x_diff) + D * (x_diff * y_diff));
-      }
-    }
-    dst.setSamples(0, 0, dstWidth, dstHeight, band, rawOutput);
-  }
-}
-
-private static void scaleRasterInterpInt(final Raster src, final WritableRaster dst,
-    final int dstWidth, final int dstHeight, final int nodata)
-{
-  final int srcW = src.getWidth();
-  final int srcH = src.getHeight();
-
-  final int srcX = src.getMinX();
-  final int srcY = src.getMinY();
-
-  final int[] rawInput = new int[srcW * srcH];
-  int A, B, C, D;
-  int r1, r2;
-
-  int x, y;
-
-  final double x_ratio = (double) srcW / dstWidth;
-  final double y_ratio = (double) srcH / dstHeight;
-
-  double x_diff, y_diff;
-
-  int ul, ur, ll, lr;
-
-  for (int band = 0; band < src.getNumBands(); band++)
-  {
-    src.getSamples(srcX, srcY, srcW, srcH, band, rawInput);
-
-    final int[] rawOutput = new int[dstWidth * dstHeight];
-
-    int offset = 0;
-    for (int i = 0; i < dstHeight; i++)
-    {
-      for (int j = 0; j < dstWidth; j++)
-      {
-        x = (int) (x_ratio * j);
-        y = (int) (y_ratio * i);
-
-        x_diff = (x_ratio * j) - x;
-        y_diff = (y_ratio * i) - y;
-
-        ul = y * srcW + x;
-
-        // keep the indexes from going out of bounds.
-        if (y < srcH - 1)
-        {
-          ll = ul + srcW;
-        }
-        else
-        {
-          ll = ul;
-        }
-
-        if (x < srcW - 1)
-        {
-          ur = ul + 1;
-          lr = ll + 1;
-        }
-        else
-        {
-          ur = ul;
-          lr = ll;
-        }
-
-        A = rawInput[ul];
-        B = rawInput[ur];
-        C = rawInput[ll];
-        D = rawInput[lr];
-
-        // Y = A(1-w)(1-h) + B(w)(1-h) + C(h)(1-w) + Dwh
-
-        if (A == nodata)
-        {
-          r1 = B;
-        }
-        else if (B == nodata)
-        {
-          r1 = A;
-        }
-        else
-        {
-          r1 = (int) (A * (1 - x_diff) + B * (x_diff));
-        }
-
-        if (C == nodata)
-        {
-          r2 = D;
-        }
-        else if (D == nodata)
-        {
-          r2 = C;
-        }
-        else
-        {
-          r2 = (int) (C * (1 - x_diff) + D * (x_diff));
-        }
-
-        if (r1 == nodata)
-        {
-          rawOutput[offset] = r2;
-        }
-        else if (r2 == nodata)
-        {
-          rawOutput[offset] = r1;
-        }
-        else
-        {
-          rawOutput[offset] = (int) (r1 * (1 - y_diff) + r2 * y_diff);
-        }
-
-        offset++;
-
-      }
-    }
-    dst.setSamples(0, 0, dstWidth, dstHeight, band, rawOutput);
-  }
-}
-
-private static void scaleRasterNearestDouble(final Raster src, final WritableRaster dst,
-    final int dstWidth,
-    final int dstHeight)
-{
-  final int srcW = src.getWidth();
-  final int srcH = src.getHeight();
-
-  final int srcX = src.getMinX();
-  final int srcY = src.getMinY();
-
-  // YD compensates for the x loop by subtracting the width back out
-  final int YD = (srcH / dstHeight) * srcW - srcW;
-  final int YR = srcH % dstHeight;
-  final int XD = srcW / dstWidth;
-  final int XR = srcW % dstWidth;
-
-  final double[] rawInput = new double[srcW * srcH];
-  for (int band = 0; band < src.getNumBands(); band++)
-  {
-    src.getSamples(srcX, srcY, srcW, srcH, band, rawInput);
-
-    final double[] rawOutput = new double[dstWidth * dstHeight];
-
-    int outOffset = 0;
-    int inOffset = 0;
-
-    for (int y = dstHeight, YE = 0; y > 0; y--)
-    {
-      for (int x = dstWidth, XE = 0; x > 0; x--)
-      {
-        rawOutput[outOffset++] = rawInput[inOffset];
-        inOffset += XD;
-        XE += XR;
-        if (XE >= dstWidth)
-        {
-          XE -= dstWidth;
-          inOffset++;
-        }
-      }
-      inOffset += YD;
-      YE += YR;
-      if (YE >= dstHeight)
-      {
-        YE -= dstHeight;
-        inOffset += srcW;
-      }
-    }
-
-    dst.setSamples(0, 0, dstWidth, dstHeight, band, rawOutput);
-  }
-}
-
-private static void scaleRasterNearestFloat(final Raster src, final WritableRaster dst,
-    final int dstWidth,
-    final int dstHeight)
-{
-  final int srcW = src.getWidth();
-  final int srcH = src.getHeight();
-
-  final int srcX = src.getMinX();
-  final int srcY = src.getMinY();
-
-  // YD compensates for the x loop by subtracting the width back out
-  final int YD = (srcH / dstHeight) * srcW - srcW;
-  final int YR = srcH % dstHeight;
-  final int XD = srcW / dstWidth;
-  final int XR = srcW % dstWidth;
-
-  final float[] rawInput = new float[srcW * srcH];
-  for (int band = 0; band < src.getNumBands(); band++)
-  {
-    src.getSamples(srcX, srcY, srcW, srcH, band, rawInput);
-
-    final float[] rawOutput = new float[dstWidth * dstHeight];
-
-    int outOffset = 0;
-    int inOffset = 0;
-
-    for (int y = dstHeight, YE = 0; y > 0; y--)
-    {
-      for (int x = dstWidth, XE = 0; x > 0; x--)
-      {
-        rawOutput[outOffset++] = rawInput[inOffset];
-        inOffset += XD;
-        XE += XR;
-        if (XE >= dstWidth)
-        {
-          XE -= dstWidth;
-          inOffset++;
-        }
-      }
-      inOffset += YD;
-      YE += YR;
-      if (YE >= dstHeight)
-      {
-        YE -= dstHeight;
-        inOffset += srcW;
-      }
-    }
-
-    dst.setSamples(0, 0, dstWidth, dstHeight, band, rawOutput);
-  }
-
-}
-
-private static void scaleRasterNearestInt(final Raster src, final WritableRaster dst,
-    final int dstWidth,
-    final int dstHeight)
-{
-  final int srcW = src.getWidth();
-  final int srcH = src.getHeight();
-
-  final int srcX = src.getMinX();
-  final int srcY = src.getMinY();
-
-  // YD compensates for the x loop by subtracting the width back out
-  final int YD = (srcH / dstHeight) * srcW - srcW;
-  final int YR = srcH % dstHeight;
-  final int XD = srcW / dstWidth;
-  final int XR = srcW % dstWidth;
-
-  final int[] rawInput = new int[srcW * srcH];
-  for (int band = 0; band < src.getNumBands(); band++)
-  {
-    src.getSamples(srcX, srcY, srcW, srcH, band, rawInput);
-
-    final int[] rawOutput = new int[dstWidth * dstHeight];
-
-    int outOffset = 0;
-    int inOffset = 0;
-
-    for (int y = dstHeight, YE = 0; y > 0; y--)
-    {
-      for (int x = dstWidth, XE = 0; x > 0; x--)
-      {
-        rawOutput[outOffset++] = rawInput[inOffset];
-        inOffset += XD;
-        XE += XR;
-        if (XE >= dstWidth)
-        {
-          XE -= dstWidth;
-          inOffset++;
-        }
-      }
-      inOffset += YD;
-      YE += YR;
-      if (YE >= dstHeight)
-      {
-        YE -= dstHeight;
-        inOffset += srcW;
-      }
-    }
-
-    dst.setSamples(0, 0, dstWidth, dstHeight, band, rawOutput);
-  }
-}
->>>>>>> 2d1a3f2b
+(??)// Scaling algorithm taken from: http://willperone.net/Code/codescaling.php and modified to use
+(??)// Rasters. It is an optimized Bresenham's algorithm.
+(??)// Interpolated algorithm was http://tech-algorithm.com/articles/bilinear-image-scaling/
+(??)// Also used was http://www.compuphase.com/graphic/scale.htm, explaining interpolated
+(??)// scaling
+(??)public static WritableRaster scaleRaster(final Raster src, final int dstWidth,
+(??)    final int dstHeight, final boolean interpolate, final Number nodata)
+(??){
+(??)  final int type = src.getTransferType();
+(??)
+(??)  double scaleW = (double) dstWidth / src.getWidth();
+(??)  double scaleH = (double) dstHeight / src.getHeight();
+(??)
+(??)  Raster s = src;
+(??)
+(??)  // bresenham's scalar really doesn't like being scaled more than 2x or 1/3x without the
+(??)  // possibility of artifacts. But it turns out you can scale, then scale, etc. and get
+(??)  // an answer without artifacts. Hence the loop here...
+(??)  while (true)
+(??)  {
+(??)    int dw;
+(??)    int dh;
+(??)
+(??)    final double scale = Math.max(scaleW, scaleH);
+(??)
+(??)    if (scale > 2.0)
+(??)    {
+(??)      dw = (int) (s.getWidth() * 2.0);
+(??)      dh = (int) (s.getHeight() * 2.0);
+(??)
+(??)    }
+(??)    else if (scale < 0.50)
+(??)    {
+(??)      dw = (int) (s.getWidth() * 0.50);
+(??)      dh = (int) (s.getHeight() * 0.50);
+(??)    }
+(??)    else
+(??)    {
+(??)      dw = dstWidth;
+(??)      dh = dstHeight;
+(??)    }
+(??)
+(??)    final WritableRaster dst = src.createCompatibleWritableRaster(dw, dh);
+(??)
+(??)    switch (type)
+(??)    {
+(??)    case DataBuffer.TYPE_BYTE:
+(??)    case DataBuffer.TYPE_INT:
+(??)    case DataBuffer.TYPE_SHORT:
+(??)    case DataBuffer.TYPE_USHORT:
+(??)      if (interpolate)
+(??)      {
+(??)        scaleRasterInterpInt(s, dst, dw, dh, nodata.intValue());
+(??)      }
+(??)      else
+(??)      {
+(??)        scaleRasterNearestInt(s, dst, dw, dh);
+(??)      }
+(??)      break;
+(??)    case DataBuffer.TYPE_FLOAT:
+(??)      if (interpolate)
+(??)      {
+(??)        scaleRasterInterpFloat(s, dst, dw, dh, nodata.floatValue());
+(??)      }
+(??)      else
+(??)      {
+(??)        scaleRasterNearestFloat(s, dst, dw, dh);
+(??)      }
+(??)      break;
+(??)    case DataBuffer.TYPE_DOUBLE:
+(??)      if (interpolate)
+(??)      {
+(??)        scaleRasterInterpDouble(s, dst, dw, dh, nodata.doubleValue());
+(??)      }
+(??)      else
+(??)      {
+(??)        scaleRasterNearestDouble(s, dst, dw, dh);
+(??)      }
+(??)      break;
+(??)    default:
+(??)      throw new RasterWritable.RasterWritableException("Error trying to scale raster. Bad raster data type");
+(??)    }
+(??)
+(??)    if (dst.getWidth() == dstWidth && dst.getHeight() == dstHeight)
+(??)    {
+(??)      return dst;
+(??)    }
+(??)
+(??)    s = dst;
+(??)    scaleW = (double) dst.getWidth() / s.getWidth();
+(??)    scaleH = (double) dst.getHeight() / s.getHeight();
+(??)  }
+(??)}
+(??)
+(??)public static WritableRaster scaleRasterInterp(final Raster src, final int dstWidth,
+(??)    final int dstHeight, final Number nodata)
+(??){
+(??)  return scaleRaster(src, dstWidth, dstHeight, true, nodata);
+(??)}
+(??)
+(??)public static WritableRaster scaleRasterNearest(final Raster src, final int dstWidth,
+(??)    final int dstHeight)
+(??){
+(??)  return scaleRaster(src, dstWidth, dstHeight, false, null);
+(??)}
+(??)
+(??)private static void scaleRasterInterpDouble(final Raster src, final WritableRaster dst,
+(??)    final int dstWidth, final int dstHeight, final double nodata)
+(??){
+(??)  final int srcW = src.getWidth();
+(??)  final int srcH = src.getHeight();
+(??)
+(??)  final int srcX = src.getMinX();
+(??)  final int srcY = src.getMinY();
+(??)
+(??)  final double[] rawInput = new double[srcW * srcH];
+(??)  double A, B, C, D;
+(??)  double r1, r2;
+(??)
+(??)  int x, y;
+(??)  final float x_ratio = (float) srcW / dstWidth;
+(??)  final float y_ratio = (float) srcH / dstHeight;
+(??)  float x_diff, y_diff;
+(??)
+(??)  int ul, ur, ll, lr;
+(??)
+(??)  for (int band = 0; band < src.getNumBands(); band++)
+(??)  {
+(??)    src.getSamples(srcX, srcY, srcW, srcH, band, rawInput);
+(??)
+(??)    final double[] rawOutput = new double[dstWidth * dstHeight];
+(??)
+(??)    int offset = 0;
+(??)    for (int i = 0; i < dstHeight; i++)
+(??)    {
+(??)      for (int j = 0; j < dstWidth; j++)
+(??)      {
+(??)        x = (int) (x_ratio * j);
+(??)        y = (int) (y_ratio * i);
+(??)
+(??)        x_diff = (x_ratio * j) - x;
+(??)        y_diff = (y_ratio * i) - y;
+(??)
+(??)        ul = y * srcW + x;
+(??)
+(??)        // keep the indexes from going out of bounds.
+(??)        if (y < srcH - 1)
+(??)        {
+(??)          ll = ul + srcW;
+(??)        }
+(??)        else
+(??)        {
+(??)          ll = ul;
+(??)        }
+(??)
+(??)        if (x < srcW - 1)
+(??)        {
+(??)          ur = ul + 1;
+(??)          lr = ll + 1;
+(??)        }
+(??)        else
+(??)        {
+(??)          ur = ul;
+(??)          lr = ll;
+(??)        }
+(??)
+(??)        A = rawInput[ul];
+(??)        B = rawInput[ur];
+(??)        C = rawInput[ll];
+(??)        D = rawInput[lr];
+(??)
+(??)        if (Double.compare(A, nodata) == 0)
+(??)        {
+(??)          r1 = B;
+(??)        }
+(??)        else if (Double.compare(B, nodata) == 0)
+(??)        {
+(??)          r1 = A;
+(??)        }
+(??)        else
+(??)        {
+(??)          r1 = A * (1 - x_diff) + B * (x_diff);
+(??)        }
+(??)
+(??)        if (Double.compare(C, nodata) == 0)
+(??)        {
+(??)          r2 = D;
+(??)        }
+(??)        else if (Double.compare(D, nodata) == 0)
+(??)        {
+(??)          r2 = C;
+(??)        }
+(??)        else
+(??)        {
+(??)          r2 = C * (1 - x_diff) + D * (x_diff);
+(??)        }
+(??)
+(??)        if (Double.compare(r1, nodata) == 0)
+(??)        {
+(??)          rawOutput[offset] = r2;
+(??)        }
+(??)        else if (Double.compare(r2, nodata) == 0)
+(??)        {
+(??)          rawOutput[offset] = r1;
+(??)        }
+(??)        else
+(??)        {
+(??)          rawOutput[offset] = r1 * (1 - y_diff) + r2 * y_diff;
+(??)        }
+(??)        offset++;
+(??)
+(??)        // Y = A(1-w)(1-h) + B(w)(1-h) + C(h)(1-w) + Dwh
+(??)      }
+(??)    }
+(??)    dst.setSamples(0, 0, dstWidth, dstHeight, band, rawOutput);
+(??)  }
+(??)}
+(??)
+(??)private static void scaleRasterInterpFloat(final Raster src, final WritableRaster dst,
+(??)    final int dstWidth, final int dstHeight, final float nodata)
+(??){
+(??)  final int srcW = src.getWidth();
+(??)  final int srcH = src.getHeight();
+(??)
+(??)  final int srcX = src.getMinX();
+(??)  final int srcY = src.getMinY();
+(??)
+(??)  final float[] rawInput = new float[srcW * srcH];
+(??)  float A, B, C, D;
+(??)  float r1, r2;
+(??)
+(??)  int x, y;
+(??)  final float x_ratio = (float) srcW / dstWidth;
+(??)  final float y_ratio = (float) srcH / dstHeight;
+(??)  float x_diff, y_diff;
+(??)
+(??)  int ul, ur, ll, lr;
+(??)
+(??)  for (int band = 0; band < src.getNumBands(); band++)
+(??)  {
+(??)    src.getSamples(srcX, srcY, srcW, srcH, band, rawInput);
+(??)
+(??)    final float[] rawOutput = new float[dstWidth * dstHeight];
+(??)
+(??)    int offset = 0;
+(??)    for (int i = 0; i < dstHeight; i++)
+(??)    {
+(??)      for (int j = 0; j < dstWidth; j++)
+(??)      {
+(??)        x = (int) (x_ratio * j);
+(??)        y = (int) (y_ratio * i);
+(??)
+(??)        x_diff = (x_ratio * j) - x;
+(??)        y_diff = (y_ratio * i) - y;
+(??)
+(??)        ul = y * srcW + x;
+(??)
+(??)        // keep the indexes from going out of bounds.
+(??)        if (y < srcH - 1)
+(??)        {
+(??)          ll = ul + srcW;
+(??)        }
+(??)        else
+(??)        {
+(??)          ll = ul;
+(??)        }
+(??)
+(??)        if (x < srcW - 1)
+(??)        {
+(??)          ur = ul + 1;
+(??)          lr = ll + 1;
+(??)        }
+(??)        else
+(??)        {
+(??)          ur = ul;
+(??)          lr = ll;
+(??)        }
+(??)
+(??)        A = rawInput[ul];
+(??)        B = rawInput[ur];
+(??)        C = rawInput[ll];
+(??)        D = rawInput[lr];
+(??)
+(??)        if (Float.compare(A, nodata) == 0)
+(??)        {
+(??)          r1 = B;
+(??)        }
+(??)        else if (Float.compare(B, nodata) == 0)
+(??)        {
+(??)          r1 = A;
+(??)        }
+(??)        else
+(??)        {
+(??)          r1 = A * (1 - x_diff) + B * (x_diff);
+(??)        }
+(??)
+(??)        if (Float.compare(C, nodata) == 0)
+(??)        {
+(??)          r2 = D;
+(??)        }
+(??)        else if (Float.compare(D, nodata) == 0)
+(??)        {
+(??)          r2 = C;
+(??)        }
+(??)        else
+(??)        {
+(??)          r2 = C * (1 - x_diff) + D * (x_diff);
+(??)        }
+(??)
+(??)        if (Float.compare(r1, nodata) == 0)
+(??)        {
+(??)          rawOutput[offset] = r2;
+(??)        }
+(??)        else if (Float.compare(r2, nodata) == 0)
+(??)        {
+(??)          rawOutput[offset] = r1;
+(??)        }
+(??)        else
+(??)        {
+(??)          rawOutput[offset] = r1 * (1 - y_diff) + r2 * y_diff;
+(??)        }
+(??)        offset++;
+(??)
+(??)        // Y = A(1-w)(1-h) + B(w)(1-h) + C(h)(1-w) + Dwh
+(??)        // rawOutput[offset++] = (A * (1 - x_diff) * (1 - y_diff) + B * (x_diff) * (1 - y_diff) +
+(??)        // C *
+(??)        // (y_diff) * (1 - x_diff) + D * (x_diff * y_diff));
+(??)      }
+(??)    }
+(??)    dst.setSamples(0, 0, dstWidth, dstHeight, band, rawOutput);
+(??)  }
+(??)}
+(??)
+(??)private static void scaleRasterInterpInt(final Raster src, final WritableRaster dst,
+(??)    final int dstWidth, final int dstHeight, final int nodata)
+(??){
+(??)  final int srcW = src.getWidth();
+(??)  final int srcH = src.getHeight();
+(??)
+(??)  final int srcX = src.getMinX();
+(??)  final int srcY = src.getMinY();
+(??)
+(??)  final int[] rawInput = new int[srcW * srcH];
+(??)  int A, B, C, D;
+(??)  int r1, r2;
+(??)
+(??)  int x, y;
+(??)
+(??)  final double x_ratio = (double) srcW / dstWidth;
+(??)  final double y_ratio = (double) srcH / dstHeight;
+(??)
+(??)  double x_diff, y_diff;
+(??)
+(??)  int ul, ur, ll, lr;
+(??)
+(??)  for (int band = 0; band < src.getNumBands(); band++)
+(??)  {
+(??)    src.getSamples(srcX, srcY, srcW, srcH, band, rawInput);
+(??)
+(??)    final int[] rawOutput = new int[dstWidth * dstHeight];
+(??)
+(??)    int offset = 0;
+(??)    for (int i = 0; i < dstHeight; i++)
+(??)    {
+(??)      for (int j = 0; j < dstWidth; j++)
+(??)      {
+(??)        x = (int) (x_ratio * j);
+(??)        y = (int) (y_ratio * i);
+(??)
+(??)        x_diff = (x_ratio * j) - x;
+(??)        y_diff = (y_ratio * i) - y;
+(??)
+(??)        ul = y * srcW + x;
+(??)
+(??)        // keep the indexes from going out of bounds.
+(??)        if (y < srcH - 1)
+(??)        {
+(??)          ll = ul + srcW;
+(??)        }
+(??)        else
+(??)        {
+(??)          ll = ul;
+(??)        }
+(??)
+(??)        if (x < srcW - 1)
+(??)        {
+(??)          ur = ul + 1;
+(??)          lr = ll + 1;
+(??)        }
+(??)        else
+(??)        {
+(??)          ur = ul;
+(??)          lr = ll;
+(??)        }
+(??)
+(??)        A = rawInput[ul];
+(??)        B = rawInput[ur];
+(??)        C = rawInput[ll];
+(??)        D = rawInput[lr];
+(??)
+(??)        // Y = A(1-w)(1-h) + B(w)(1-h) + C(h)(1-w) + Dwh
+(??)
+(??)        if (A == nodata)
+(??)        {
+(??)          r1 = B;
+(??)        }
+(??)        else if (B == nodata)
+(??)        {
+(??)          r1 = A;
+(??)        }
+(??)        else
+(??)        {
+(??)          r1 = (int) (A * (1 - x_diff) + B * (x_diff));
+(??)        }
+(??)
+(??)        if (C == nodata)
+(??)        {
+(??)          r2 = D;
+(??)        }
+(??)        else if (D == nodata)
+(??)        {
+(??)          r2 = C;
+(??)        }
+(??)        else
+(??)        {
+(??)          r2 = (int) (C * (1 - x_diff) + D * (x_diff));
+(??)        }
+(??)
+(??)        if (r1 == nodata)
+(??)        {
+(??)          rawOutput[offset] = r2;
+(??)        }
+(??)        else if (r2 == nodata)
+(??)        {
+(??)          rawOutput[offset] = r1;
+(??)        }
+(??)        else
+(??)        {
+(??)          rawOutput[offset] = (int) (r1 * (1 - y_diff) + r2 * y_diff);
+(??)        }
+(??)
+(??)        offset++;
+(??)
+(??)      }
+(??)    }
+(??)    dst.setSamples(0, 0, dstWidth, dstHeight, band, rawOutput);
+(??)  }
+(??)}
+(??)
+(??)private static void scaleRasterNearestDouble(final Raster src, final WritableRaster dst,
+(??)    final int dstWidth,
+(??)    final int dstHeight)
+(??){
+(??)  final int srcW = src.getWidth();
+(??)  final int srcH = src.getHeight();
+(??)
+(??)  final int srcX = src.getMinX();
+(??)  final int srcY = src.getMinY();
+(??)
+(??)  // YD compensates for the x loop by subtracting the width back out
+(??)  final int YD = (srcH / dstHeight) * srcW - srcW;
+(??)  final int YR = srcH % dstHeight;
+(??)  final int XD = srcW / dstWidth;
+(??)  final int XR = srcW % dstWidth;
+(??)
+(??)  final double[] rawInput = new double[srcW * srcH];
+(??)  for (int band = 0; band < src.getNumBands(); band++)
+(??)  {
+(??)    src.getSamples(srcX, srcY, srcW, srcH, band, rawInput);
+(??)
+(??)    final double[] rawOutput = new double[dstWidth * dstHeight];
+(??)
+(??)    int outOffset = 0;
+(??)    int inOffset = 0;
+(??)
+(??)    for (int y = dstHeight, YE = 0; y > 0; y--)
+(??)    {
+(??)      for (int x = dstWidth, XE = 0; x > 0; x--)
+(??)      {
+(??)        rawOutput[outOffset++] = rawInput[inOffset];
+(??)        inOffset += XD;
+(??)        XE += XR;
+(??)        if (XE >= dstWidth)
+(??)        {
+(??)          XE -= dstWidth;
+(??)          inOffset++;
+(??)        }
+(??)      }
+(??)      inOffset += YD;
+(??)      YE += YR;
+(??)      if (YE >= dstHeight)
+(??)      {
+(??)        YE -= dstHeight;
+(??)        inOffset += srcW;
+(??)      }
+(??)    }
+(??)
+(??)    dst.setSamples(0, 0, dstWidth, dstHeight, band, rawOutput);
+(??)  }
+(??)}
+(??)
+(??)private static void scaleRasterNearestFloat(final Raster src, final WritableRaster dst,
+(??)    final int dstWidth,
+(??)    final int dstHeight)
+(??){
+(??)  final int srcW = src.getWidth();
+(??)  final int srcH = src.getHeight();
+(??)
+(??)  final int srcX = src.getMinX();
+(??)  final int srcY = src.getMinY();
+(??)
+(??)  // YD compensates for the x loop by subtracting the width back out
+(??)  final int YD = (srcH / dstHeight) * srcW - srcW;
+(??)  final int YR = srcH % dstHeight;
+(??)  final int XD = srcW / dstWidth;
+(??)  final int XR = srcW % dstWidth;
+(??)
+(??)  final float[] rawInput = new float[srcW * srcH];
+(??)  for (int band = 0; band < src.getNumBands(); band++)
+(??)  {
+(??)    src.getSamples(srcX, srcY, srcW, srcH, band, rawInput);
+(??)
+(??)    final float[] rawOutput = new float[dstWidth * dstHeight];
+(??)
+(??)    int outOffset = 0;
+(??)    int inOffset = 0;
+(??)
+(??)    for (int y = dstHeight, YE = 0; y > 0; y--)
+(??)    {
+(??)      for (int x = dstWidth, XE = 0; x > 0; x--)
+(??)      {
+(??)        rawOutput[outOffset++] = rawInput[inOffset];
+(??)        inOffset += XD;
+(??)        XE += XR;
+(??)        if (XE >= dstWidth)
+(??)        {
+(??)          XE -= dstWidth;
+(??)          inOffset++;
+(??)        }
+(??)      }
+(??)      inOffset += YD;
+(??)      YE += YR;
+(??)      if (YE >= dstHeight)
+(??)      {
+(??)        YE -= dstHeight;
+(??)        inOffset += srcW;
+(??)      }
+(??)    }
+(??)
+(??)    dst.setSamples(0, 0, dstWidth, dstHeight, band, rawOutput);
+(??)  }
+(??)
+(??)}
+(??)
+(??)private static void scaleRasterNearestInt(final Raster src, final WritableRaster dst,
+(??)    final int dstWidth,
+(??)    final int dstHeight)
+(??){
+(??)  final int srcW = src.getWidth();
+(??)  final int srcH = src.getHeight();
+(??)
+(??)  final int srcX = src.getMinX();
+(??)  final int srcY = src.getMinY();
+(??)
+(??)  // YD compensates for the x loop by subtracting the width back out
+(??)  final int YD = (srcH / dstHeight) * srcW - srcW;
+(??)  final int YR = srcH % dstHeight;
+(??)  final int XD = srcW / dstWidth;
+(??)  final int XR = srcW % dstWidth;
+(??)
+(??)  final int[] rawInput = new int[srcW * srcH];
+(??)  for (int band = 0; band < src.getNumBands(); band++)
+(??)  {
+(??)    src.getSamples(srcX, srcY, srcW, srcH, band, rawInput);
+(??)
+(??)    final int[] rawOutput = new int[dstWidth * dstHeight];
+(??)
+(??)    int outOffset = 0;
+(??)    int inOffset = 0;
+(??)
+(??)    for (int y = dstHeight, YE = 0; y > 0; y--)
+(??)    {
+(??)      for (int x = dstWidth, XE = 0; x > 0; x--)
+(??)      {
+(??)        rawOutput[outOffset++] = rawInput[inOffset];
+(??)        inOffset += XD;
+(??)        XE += XR;
+(??)        if (XE >= dstWidth)
+(??)        {
+(??)          XE -= dstWidth;
+(??)          inOffset++;
+(??)        }
+(??)      }
+(??)      inOffset += YD;
+(??)      YE += YR;
+(??)      if (YE >= dstHeight)
+(??)      {
+(??)        YE -= dstHeight;
+(??)        inOffset += srcW;
+(??)      }
+(??)    }
+(??)
+(??)    dst.setSamples(0, 0, dstWidth, dstHeight, band, rawOutput);
+(??)  }
+(??)}
 
 public static void fillWithNodata(final WritableRaster raster, final MrsPyramidMetadata metadata)
 {
@@ -1213,6 +1207,7 @@
   }
 }
 
+
 public static int getElementSize(final int rasterDataType)
 {
   int size = -1;
