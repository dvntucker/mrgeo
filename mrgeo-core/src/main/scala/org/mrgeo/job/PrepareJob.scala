/*
 * Copyright 2009-2015 DigitalGlobe, Inc.
 *
 * Licensed under the Apache License, Version 2.0 (the "License");
 * you may not use this file except in compliance with the License.
 * You may obtain a copy of the License at
 *
 * http://www.apache.org/licenses/LICENSE-2.0
 *
 * Unless required by applicable law or agreed to in writing, software
 * distributed under the License is distributed on an "AS IS" BASIS,
 * WITHOUT WARRANTIES OR CONDITIONS OF ANY KIND, either express or implied.
 * See the License for the specific language governing permissions and limitations under the License.
 */

package org.mrgeo.job

<<<<<<< HEAD
import java.util

import org.apache.hadoop.conf.Configuration
import org.apache.hadoop.yarn.api.records.{NodeReport, NodeState}
import org.apache.hadoop.yarn.conf.YarnConfiguration
=======
import java.io.IOException

import org.apache
import org.apache.spark
>>>>>>> afd5385f
import org.apache.spark.serializer.KryoSerializer
import org.apache.spark.{Logging, SparkConf}
import org.mrgeo.core.{MrGeoConstants, MrGeoProperties}
import org.mrgeo.data.raster.RasterWritable
import org.mrgeo.data.tile.TileIdWritable
import org.mrgeo.hdfs.tile.FileSplit.FileSplitInfo
import org.mrgeo.image.ImageStats
import org.mrgeo.utils.{Bounds, HadoopUtils, SparkUtils}

import scala.collection.JavaConversions._
import scala.collection.mutable

object PrepareJob extends Logging {



  final def prepareJob(job: JobArguments): SparkConf = {

    val conf = SparkUtils.getConfiguration

    println("spark.app.name: " + conf.get("spark.app.name", "<not set>") + "  job.name: " + job.name)
    logInfo("spark.app.name: " + conf.get("spark.app.name", "<not set>") + "  job.name: " + job.name)
    conf.setAppName(job.name)
        .setMaster(job.cluster)
        .setJars(job.jars)
    //.registerKryoClasses(registerClasses())

    if (job.isYarn) {
      loadYarnSettings(job)

      // running in "cluster" mode, the driver runs within a YARN process
      conf.setMaster(job.YARN + "-cluster")

      conf.set("spark.yarn.preserve.staging.files", "true")
      conf.set("spark.eventLog.overwrite", "true") // overwrite event logs

      var path:String = ""
      if (conf.contains("spark.driver.extraLibraryPath")) {
        path = ":" + conf.get("spark.driver.extraLibraryPath")
      }
      conf.set("spark.driver.extraLibraryPath",
        MrGeoProperties.getInstance.getProperty(MrGeoConstants.GDAL_PATH, "") + path)

      if (conf.contains("spark.executor.extraLibraryPath")) {
        path = ":" + conf.get("spark.executor.extraLibraryPath")
      }
      conf.set("spark.executor.extraLibraryPath",
        MrGeoProperties.getInstance.getProperty(MrGeoConstants.GDAL_PATH, ""))

      conf.set("spark.driver.memory", SparkUtils.kbtohuman(job.executorMemKb, "m"))
      conf.set("spark.driver.cores", "1")

      val exmem = SparkUtils.kbtohuman(job.memoryKb , "m")
      conf.set("spark.executor.memory", exmem)
      conf.set("spark.executor.instances", (job.executors - 1).toString)
      conf.set("spark.executor.cores", job.cores.toString)

    }
    else if (job.isSpark) {
      conf.set("spark.driver.memory", if (job.memoryKb > 0) {
        SparkUtils.kbtohuman(job.memoryKb, "m")
      }
      else {
        "128m"
      })
          .set("spark.driver.cores", if (job.cores > 0) {
            job.cores.toString
          }
          else {
            "1"
          })
    }

    val fracs = calculateMemoryFractions(job)
    conf.set("spark.storage.memoryFraction", fracs._1.toString)
    conf.set("spark.shuffle.memoryFraction", fracs._2.toString)

    conf
  }

<<<<<<< HEAD
  private def loadYarnSettings(job:JobArguments) = {
    val conf = HadoopUtils.createConfiguration()

    val res = calculateYarnResources()

    job.cores = 1 // 1 task per executor
    job.executors = res._1 / job.cores

    val sparkConf = SparkUtils.getConfiguration

    val mem = res._3


    // this is not only a min memory, but a "unit of allocation", each allocation a multiple of this number
    val minmemory = conf.getLong(YarnConfiguration.RM_SCHEDULER_MINIMUM_ALLOCATION_MB,
      YarnConfiguration.DEFAULT_RM_SCHEDULER_MINIMUM_ALLOCATION_MB)
    val maxmemory = conf.getLong(YarnConfiguration.RM_SCHEDULER_MAXIMUM_ALLOCATION_MB,
      YarnConfiguration.DEFAULT_RM_SCHEDULER_MAXIMUM_ALLOCATION_MB)

    val executorMemoryOverhead = sparkConf.getInt("spark.yarn.executor.memoryOverhead", 384)

    logInfo("Initial values:  min memory: " + minmemory + "  (" + SparkUtils.kbtohuman(minmemory * 1024, "m") +
        ") max memory: " + maxmemory + "  (" + SparkUtils.kbtohuman(maxmemory * 1024, "m") +
        ") overhead: " + executorMemoryOverhead + "  (" + SparkUtils.kbtohuman(executorMemoryOverhead * 1024, "m") +
        ") executors: " + job.executors +
        " cluster memory: " + mem + " (" + SparkUtils.kbtohuman(mem * 1024, "m") + ")")

    var mult = 1.0

    if (job.isMemoryIntensive ||
        MrGeoProperties.getInstance().getProperty(MrGeoConstants.MRGEO_FORCE_MEMORYINTENSIVE, "false").toBoolean) {
      mult = MrGeoProperties.getInstance().getProperty(MrGeoConstants.MRGEO_MEMORYINTENSIVE_MULTIPLIER, "2.0").toDouble

      logInfo("Memory intensive job.  multiplier: " + mult + " min memory now: " + (minmemory * mult).toInt +
          "  (" + SparkUtils.kbtohuman((minmemory * mult).toInt * 1024, "m") + ")")
    }

    // memory is allocated in units on minmemory (YarnConfiguration.RM_SCHEDULER_MINIMUM_ALLOCATION_MB).
    var confmem = configureYarnMemory(res._1, res._2, res._3, minmemory, (minmemory * mult).toInt, maxmemory)

    var actualoverhead = if ((confmem._2 * 0.1) > executorMemoryOverhead) (confmem._2 * 0.1).toLong else executorMemoryOverhead

    // if we are sucking up more than 1/2 memory in overhead, expand the memory
    while (confmem._2 < actualoverhead * 2) {
      mult += 1
      confmem = configureYarnMemory(res._1, res._2, res._3, minmemory, (minmemory * mult).toInt, maxmemory)
      actualoverhead = if ((confmem._2 * 0.1) > executorMemoryOverhead) (confmem._2 * 0.1).toLong else executorMemoryOverhead
    }

    job.executors = confmem._1
    job.executorMemKb = (confmem._2 - actualoverhead)  * 1024 // mb to kb
    job.memoryKb = mem * 1024 // mem is in mb, convert to kb

    logInfo("Configuring job (" + job.name + ") with " + job.executors + " tasks and " + SparkUtils.kbtohuman(job.memoryKb, "m") +
        " total memory, " + SparkUtils.kbtohuman(job.executorMemKb + (actualoverhead * 1024), "m") + " per worker (" +
        SparkUtils.kbtohuman(job.executorMemKb, "m") + " + " +
        SparkUtils.kbtohuman(actualoverhead * 1024, "m") + " overhead per task)" )

  }


  private def configureYarnMemory(cores:Int, nodes:Int, memory:Long, unitMemory:Long, minMemory:Long, maxMemory:Long) = {

    val rawMemoryPerNode = memory / nodes
    val rawExecutorsPerNode = cores / nodes
    val rawMemPerExecutor = rawMemoryPerNode / rawExecutorsPerNode

    val rawUnits = Math.floor(rawMemPerExecutor.toDouble / unitMemory)

    val units = {
      val r = rawUnits * unitMemory
      if (r > maxMemory)
      // Make this is a multiple of unitMemory
        Math.floor(maxMemory.toDouble / unitMemory.toDouble).toInt
      else if (r < minMemory)
      // Make this is a multiple of unitMemory
        Math.ceil(minMemory.toDouble / unitMemory.toDouble).toInt
      else
        rawUnits
    }

    val executorMemory = units * unitMemory

    val executorsPerNode = (rawMemoryPerNode.toDouble / executorMemory).toInt
    val executors = executorsPerNode * nodes

    (executors.toInt, executorMemory.toLong)
  }

  private def calculateYarnResources():(Int, Int, Long) = {

    val cl = getClass.getClassLoader

    val client:Class[_] =
      try {
        cl.loadClass("org.apache.hadoop.yarn.client.api.YarnClient")
      }
      catch {
        // YarnClient was here in older versions of YARN
        case cnfe: ClassNotFoundException =>
          cl.loadClass("org.apache.hadoop.yarn.client.YarnClient")
        case _:Throwable => null
      }

    val create = client.getMethod("createYarnClient")
    val init = client.getMethod("init", classOf[Configuration])
    val start = client.getMethod("start")


    val getNodeReports = client.getMethod("getNodeReports", classOf[Array[NodeState]])
    val stop = client.getMethod("stop")


    val conf = HadoopUtils.createConfiguration()
    val yc = create.invoke(null)
    init.invoke(yc, conf)
    start.invoke(yc)

    val na = new Array[NodeState](1)
    na(0) = NodeState.RUNNING

    val nr = getNodeReports.invoke(yc, na).asInstanceOf[util.ArrayList[NodeReport]]

    var cores:Int = 0
    var memory:Long = 0

    nr.foreach(rep => {
      val res = rep.getCapability

      memory = memory + res.getMemory
      cores = cores + res.getVirtualCores
    })

    val nodes:Int = nr.length

    stop.invoke(yc)

    (cores, nodes, memory)
  }


=======
  def calculateMemoryFractions(job: JobArguments) = {
    val exmem = if (job.executorMemKb > 0) job.executorMemKb else job.memoryKb

    val pmem = SparkUtils.humantokb(MrGeoProperties.getInstance().getProperty(MrGeoConstants.MRGEO_MAX_PROCESSING_MEM, "1G"))
    val shufflefrac = MrGeoProperties.getInstance().getProperty(MrGeoConstants.MRGEO_SHUFFLE_FRACTION, "0.5").toDouble

    if (shufflefrac < 0 || shufflefrac > 1) {
      throw new IOException(MrGeoConstants.MRGEO_SHUFFLE_FRACTION + " must be between 0 and 1 (inclusive)")
    }
    val cachefrac = 1.0 - shufflefrac

    val smemfrac = if (exmem > pmem * 2) {
      (exmem - pmem).toDouble / exmem.toDouble
    }
    else {
      0.5  // if less than 2x, 1/2 memory is for shuffle/cache
    }

    if (log.isInfoEnabled) {
      val cfrac = smemfrac * cachefrac
      val sfrac = smemfrac * shufflefrac
      val pfrac = 1 - (cfrac + sfrac)
      val p = (exmem * pfrac).toLong
      val c = (exmem * cfrac).toLong
      val s = (exmem * sfrac).toLong

      logInfo("total memory:            " + SparkUtils.kbtohuman(exmem, "m"))
      logInfo("mrgeo processing memory: " + SparkUtils.kbtohuman(p, "m") + " (" + pfrac + ")")
      logInfo("shuffle/cache memory:    " + SparkUtils.kbtohuman(exmem - p, "m") + " (" + smemfrac + ")")
      logInfo("    cache memory:   " + SparkUtils.kbtohuman(c, "m") + " (" + cfrac + ")")
      logInfo("    shuffle memory: " + SparkUtils.kbtohuman(s, "m") + " (" + sfrac + ")")
    }

    // storage, shuffle fractions
    (smemfrac * cachefrac, smemfrac * shufflefrac)

  }

>>>>>>> afd5385f
  def setupSerializer(mrgeoJob: MrGeoJob, conf:SparkConf) = {
    val classes = Array.newBuilder[Class[_]]

    // automatically include common classes
    classes += classOf[TileIdWritable]
    classes += classOf[RasterWritable]

    classes += classOf[Array[(TileIdWritable, RasterWritable)]]
    classes += classOf[Bounds]

    classes += classOf[ImageStats]
    classes += classOf[Array[ImageStats]]

    // include the old TileIdWritable & RasterWritable
    classes += classOf[org.mrgeo.core.mapreduce.formats.TileIdWritable]
    classes += classOf[org.mrgeo.core.mapreduce.formats.RasterWritable]

    // context.parallelize() calls create a WrappedArray.ofRef()
    classes += classOf[mutable.WrappedArray.ofRef[_]]

    // TODO:  Need to call DataProviders to register classes
    classes += classOf[FileSplitInfo]

    classes ++= mrgeoJob.registerClasses()

    registerClasses(classes.result(), conf)
  }

  def registerClasses(classes:Array[Class[_]], conf:SparkConf) = {
    if (MrGeoProperties.getInstance().getProperty(MrGeoConstants.MRGEO_USE_KRYO, "false").equals("true")) {
      try {
        val all = mutable.HashSet.empty[String]
        all ++= conf.get("spark.kryo.classesToRegister", "").split(",").filter(!_.isEmpty)

        all ++= classes.filter(!_.getName.isEmpty).map(_.getName)

        conf.set("spark.kryo.classesToRegister", all.mkString(","))
        conf.set("spark.serializer", classOf[KryoSerializer].getName)
      }
      catch {
        case nsme: NoSuchMethodException => conf.set("spark.serializer", "org.apache.spark.serializer.JavaSerializer")
        case e: Exception => e.printStackTrace()
      }
    }
    else {
      conf.set("spark.serializer", "org.apache.spark.serializer.JavaSerializer")
    }
  }

}<|MERGE_RESOLUTION|>--- conflicted
+++ resolved
@@ -15,18 +15,12 @@
 
 package org.mrgeo.job
 
-<<<<<<< HEAD
 import java.util
 
 import org.apache.hadoop.conf.Configuration
 import org.apache.hadoop.yarn.api.records.{NodeReport, NodeState}
 import org.apache.hadoop.yarn.conf.YarnConfiguration
-=======
 import java.io.IOException
-
-import org.apache
-import org.apache.spark
->>>>>>> afd5385f
 import org.apache.spark.serializer.KryoSerializer
 import org.apache.spark.{Logging, SparkConf}
 import org.mrgeo.core.{MrGeoConstants, MrGeoProperties}
@@ -47,7 +41,6 @@
 
     val conf = SparkUtils.getConfiguration
 
-    println("spark.app.name: " + conf.get("spark.app.name", "<not set>") + "  job.name: " + job.name)
     logInfo("spark.app.name: " + conf.get("spark.app.name", "<not set>") + "  job.name: " + job.name)
     conf.setAppName(job.name)
         .setMaster(job.cluster)
@@ -107,8 +100,45 @@
     conf
   }
 
-<<<<<<< HEAD
-  private def loadYarnSettings(job:JobArguments) = {
+  def calculateMemoryFractions(job: JobArguments) = {
+    val exmem = if (job.executorMemKb > 0) job.executorMemKb else job.memoryKb
+
+    val pmem = SparkUtils.humantokb(MrGeoProperties.getInstance().getProperty(MrGeoConstants.MRGEO_MAX_PROCESSING_MEM, "1G"))
+    val shufflefrac = MrGeoProperties.getInstance().getProperty(MrGeoConstants.MRGEO_SHUFFLE_FRACTION, "0.5").toDouble
+
+    if (shufflefrac < 0 || shufflefrac > 1) {
+      throw new IOException(MrGeoConstants.MRGEO_SHUFFLE_FRACTION + " must be between 0 and 1 (inclusive)")
+    }
+    val cachefrac = 1.0 - shufflefrac
+
+    val smemfrac = if (exmem > pmem * 2) {
+      (exmem - pmem).toDouble / exmem.toDouble
+    }
+    else {
+      0.5  // if less than 2x, 1/2 memory is for shuffle/cache
+    }
+
+    if (log.isInfoEnabled) {
+      val cfrac = smemfrac * cachefrac
+      val sfrac = smemfrac * shufflefrac
+      val pfrac = 1 - (cfrac + sfrac)
+      val p = (exmem * pfrac).toLong
+      val c = (exmem * cfrac).toLong
+      val s = (exmem * sfrac).toLong
+
+      logInfo("total memory:            " + SparkUtils.kbtohuman(exmem, "m"))
+      logInfo("mrgeo processing memory: " + SparkUtils.kbtohuman(p, "m") + " (" + pfrac + ")")
+      logInfo("shuffle/cache memory:    " + SparkUtils.kbtohuman(exmem - p, "m") + " (" + smemfrac + ")")
+      logInfo("    cache memory:   " + SparkUtils.kbtohuman(c, "m") + " (" + cfrac + ")")
+      logInfo("    shuffle memory: " + SparkUtils.kbtohuman(s, "m") + " (" + sfrac + ")")
+    }
+
+    // storage, shuffle fractions
+    (smemfrac * cachefrac, smemfrac * shufflefrac)
+
+  }
+
+ private def loadYarnSettings(job:JobArguments) = {
     val conf = HadoopUtils.createConfiguration()
 
     val res = calculateYarnResources()
@@ -248,47 +278,6 @@
     (cores, nodes, memory)
   }
 
-
-=======
-  def calculateMemoryFractions(job: JobArguments) = {
-    val exmem = if (job.executorMemKb > 0) job.executorMemKb else job.memoryKb
-
-    val pmem = SparkUtils.humantokb(MrGeoProperties.getInstance().getProperty(MrGeoConstants.MRGEO_MAX_PROCESSING_MEM, "1G"))
-    val shufflefrac = MrGeoProperties.getInstance().getProperty(MrGeoConstants.MRGEO_SHUFFLE_FRACTION, "0.5").toDouble
-
-    if (shufflefrac < 0 || shufflefrac > 1) {
-      throw new IOException(MrGeoConstants.MRGEO_SHUFFLE_FRACTION + " must be between 0 and 1 (inclusive)")
-    }
-    val cachefrac = 1.0 - shufflefrac
-
-    val smemfrac = if (exmem > pmem * 2) {
-      (exmem - pmem).toDouble / exmem.toDouble
-    }
-    else {
-      0.5  // if less than 2x, 1/2 memory is for shuffle/cache
-    }
-
-    if (log.isInfoEnabled) {
-      val cfrac = smemfrac * cachefrac
-      val sfrac = smemfrac * shufflefrac
-      val pfrac = 1 - (cfrac + sfrac)
-      val p = (exmem * pfrac).toLong
-      val c = (exmem * cfrac).toLong
-      val s = (exmem * sfrac).toLong
-
-      logInfo("total memory:            " + SparkUtils.kbtohuman(exmem, "m"))
-      logInfo("mrgeo processing memory: " + SparkUtils.kbtohuman(p, "m") + " (" + pfrac + ")")
-      logInfo("shuffle/cache memory:    " + SparkUtils.kbtohuman(exmem - p, "m") + " (" + smemfrac + ")")
-      logInfo("    cache memory:   " + SparkUtils.kbtohuman(c, "m") + " (" + cfrac + ")")
-      logInfo("    shuffle memory: " + SparkUtils.kbtohuman(s, "m") + " (" + sfrac + ")")
-    }
-
-    // storage, shuffle fractions
-    (smemfrac * cachefrac, smemfrac * shufflefrac)
-
-  }
-
->>>>>>> afd5385f
   def setupSerializer(mrgeoJob: MrGeoJob, conf:SparkConf) = {
     val classes = Array.newBuilder[Class[_]]
 
