/*
 * Copyright 2009-2014 DigitalGlobe, Inc.
 *
 * Licensed under the Apache License, Version 2.0 (the "License");
 * you may not use this file except in compliance with the License.
 * You may obtain a copy of the License at
 *
 * http://www.apache.org/licenses/LICENSE-2.0
 *
 * Unless required by applicable law or agreed to in writing, software
 * distributed under the License is distributed on an "AS IS" BASIS,
 * WITHOUT WARRANTIES OR CONDITIONS OF ANY KIND, either express or implied.
 * See the License for the specific language governing permissions and limitations under the License.
 */

package org.mrgeo.hdfs.output.image;

import org.apache.hadoop.conf.Configuration;
import org.apache.hadoop.fs.FileSystem;
import org.apache.hadoop.fs.Path;
import org.apache.hadoop.io.Writable;
import org.apache.hadoop.io.WritableComparable;
import org.apache.hadoop.mapreduce.Job;
import org.apache.hadoop.mapreduce.OutputFormat;
import org.apache.hadoop.mapreduce.lib.output.FileOutputFormat;
import org.mrgeo.data.DataProviderException;
import org.mrgeo.data.image.MrsImageOutputFormatProvider;
import org.mrgeo.data.image.MrsImagePyramidMetadataWriter;
import org.mrgeo.data.raster.RasterUtils;
import org.mrgeo.data.raster.RasterWritable;
import org.mrgeo.data.tile.TileIdWritable;
import org.mrgeo.data.tile.TiledOutputFormatContext;
import org.mrgeo.hadoop.multipleoutputs.DirectoryMultipleOutputs;
import org.mrgeo.hadoop.multipleoutputs.MultipleOutputFormat;
import org.mrgeo.hdfs.image.HdfsMrsImageDataProvider;
import org.mrgeo.hdfs.partitioners.ImageSplitGenerator;
import org.mrgeo.hdfs.partitioners.TileIdPartitioner;
import org.mrgeo.hdfs.tile.SplitFile;
import org.mrgeo.hdfs.utils.HadoopFileUtils;
import org.mrgeo.utils.Bounds;
import org.mrgeo.utils.LongRectangle;
import org.mrgeo.utils.TMSUtils;

import java.io.IOException;
import java.util.List;

public class HdfsMrsImagePyramidOutputFormatProvider extends MrsImageOutputFormatProvider
{
  final HdfsMrsImageDataProvider provider;

  Path splitFileTmp = null;

  public HdfsMrsImagePyramidOutputFormatProvider(final HdfsMrsImageDataProvider provider,
    final TiledOutputFormatContext context)
  {
    super(context);

    this.provider = provider;
  }

  @Override
  public OutputFormat<WritableComparable<?>, Writable> getOutputFormat()
  {
    return new HdfsMrsPyramidOutputFormat();
  }

  @Override
  public void setupJob(final Job job) throws DataProviderException
  {
    try
    {
      super.setupJob(job);
      
      job.setOutputKeyClass(TileIdWritable.class);
      job.setOutputValueClass(RasterWritable.class);

      // make sure the directory is empty

//      final String outputWithZoom = context.getOutput() + "/" + context.getZoomlevel();
      final String outputWithZoom = provider.getResolvedResourceName(false) + "/" + context.getZoomlevel();

      final Path outputPath = new Path(outputWithZoom);
      final FileSystem fs = HadoopFileUtils.getFileSystem(job.getConfiguration(), outputPath);
      if (fs.exists(outputPath))
      {
        fs.delete(outputPath, true);
      }

      if (context.isMultipleOutputFormat())
      {
        setupMultipleOutputs(job, outputPath);
      }
      else
      {
        setupSingleOutput(job, outputWithZoom);
      }
    }
    catch (final IOException e)
    {
      throw new DataProviderException("Error running job setup", e);
    }

  }

  @Override
  public void teardown(final Job job) throws DataProviderException
  {
    try
    {
      Configuration conf = job.getConfiguration();
      String imagePath = provider.getResolvedResourceName(true);
      final String outputWithZoom = imagePath + "/" + context.getZoomlevel();
      if (splitFileTmp != null)
      {
<<<<<<< HEAD
        final String outputWithZoom = imagePath + "/" + context.getZoomlevel();
        final SplitFile sf = new SplitFile(job.getConfiguration());
        sf.copySplitFile(splitFileTmp.toString(), outputWithZoom);
      }
=======

        final SplitFile sf = new SplitFile(conf);
        sf.copySplitFile(splitFileTmp.toString(), outputWithZoom);
      }

      List<String> dirs = DirectoryMultipleOutputs.getNamedOutputsList(conf);
      for (String dir : dirs)
      {
        HadoopFileUtils.cleanDirectory(conf, dir, false);
      }
      HadoopFileUtils.cleanDirectory(job.getConfiguration(), outputWithZoom, false);
>>>>>>> 58e31a6f
    }
    catch (final IOException e)
    {
      throw new DataProviderException("Error in teardown", e);
    }

  }

  @Override
  public MrsImagePyramidMetadataWriter getMetadataWriter()
  {
    return provider.getMetadataWriter();
  }

  private void setupMultipleOutputs(final Job job, final Path outputPath) throws IOException
  {
    @SuppressWarnings("rawtypes")
    final Class<? extends FileOutputFormat> clazz = HdfsMrsPyramidOutputFormat.class;
    HdfsMrsPyramidOutputFormat.setInfo(job);
    job.setOutputFormatClass(MultipleOutputFormat.class);
    MultipleOutputFormat.setRootOutputFormat(job, clazz);

    DirectoryMultipleOutputs.addNamedOutput(job, context.getName(), outputPath, clazz,
      TileIdWritable.class, RasterWritable.class);

    final Configuration conf = job.getConfiguration();

    // Set up partitioner
    final int tilesize = context.getTilesize();
    final int zoom = context.getZoomlevel();
    final Bounds bounds = context.getBounds();

    final LongRectangle tileBounds = TMSUtils.boundsToTile(bounds.getTMSBounds(), zoom, tilesize)
      .toLongRectangle();

    final int increment = conf.getInt(TileIdPartitioner.INCREMENT_KEY, -1);
    if (increment != -1)
    {
      // if increment is provided, use it to setup the partitioner
      splitFileTmp = TileIdPartitioner.setup(job, new ImageSplitGenerator(tileBounds.getMinX(),
        tileBounds.getMinY(), tileBounds.getMaxX(), tileBounds.getMaxY(), zoom, increment), zoom);
    }
    else if (!context.isCalculatePartitions())
    {
      // can't calculate partitions on size, just use increment of 1 (1 row per partition)
      splitFileTmp = TileIdPartitioner.setup(job, new ImageSplitGenerator(tileBounds.getMinX(),
        tileBounds.getMinY(), tileBounds.getMaxX(), tileBounds.getMaxY(), zoom, 1), zoom);
    }
    else
    {
      final FileSystem fs = HadoopFileUtils.getFileSystem(conf, outputPath);

      final int bands = context.getBands();
      final int tiletype = context.getTiletype();

      final int tileSizeBytes = tilesize * tilesize * bands * RasterUtils.getElementSize(tiletype);

      // if increment is not provided, set up the partitioner using max partitions
      final String strMaxPartitions = conf.get(TileIdPartitioner.MAX_PARTITIONS_KEY);
      if (strMaxPartitions != null)
      {
        // We know the max partitions conf setting exists, let's go read it. The
        // 1000 hard-coded default value is never used.
        final int maxPartitions = conf.getInt(TileIdPartitioner.MAX_PARTITIONS_KEY, 1000);
        splitFileTmp = TileIdPartitioner.setup(job, new ImageSplitGenerator(tileBounds, zoom,
          tileSizeBytes, fs.getDefaultBlockSize(), maxPartitions), zoom);
      }
      else
      {
        splitFileTmp = TileIdPartitioner.setup(job, new ImageSplitGenerator(tileBounds, zoom,
          tileSizeBytes, fs.getDefaultBlockSize()), zoom);
      }
    }
  }

  private void setupSingleOutput(final Job job, final String outputWithZoom) throws IOException
  {
    job.setOutputFormatClass(HdfsMrsPyramidOutputFormat.class);
    HdfsMrsPyramidOutputFormat.setOutputInfo(job, outputWithZoom);

    final Configuration conf = job.getConfiguration();

    // Set up partitioner
    final int tilesize = context.getTilesize();
    final int zoom = context.getZoomlevel();
    final Bounds bounds = context.getBounds();

    final LongRectangle tileBounds = TMSUtils.boundsToTile(bounds.getTMSBounds(), zoom, tilesize)
      .toLongRectangle();

    final int increment = conf.getInt(TileIdPartitioner.INCREMENT_KEY, -1);
    if (increment != -1)
    {
      // if increment is provided, use it to setup the partitioner
      splitFileTmp = TileIdPartitioner.setup(job, new ImageSplitGenerator(tileBounds.getMinX(),
        tileBounds.getMinY(), tileBounds.getMaxX(), tileBounds.getMaxY(), zoom, increment));
    }
    else if (!context.isCalculatePartitions())
    {
      // can't calculate partitions on size, just use increment of 1 (1 row per partition)
      splitFileTmp = TileIdPartitioner.setup(job, new ImageSplitGenerator(tileBounds.getMinX(),
        tileBounds.getMinY(), tileBounds.getMaxX(), tileBounds.getMaxY(), zoom, 1));
    }
    else
    {
      final FileSystem fs = HadoopFileUtils.getFileSystem(conf);

      final int bands = context.getBands();
      final int tiletype = context.getTiletype();

      final int tileSizeBytes = tilesize * tilesize * bands * RasterUtils.getElementSize(tiletype);

      // if increment is not provided, set up the partitioner using max partitions
      final String strMaxPartitions = conf.get(TileIdPartitioner.MAX_PARTITIONS_KEY);
      if (strMaxPartitions != null)
      {
        // We know the max partitions conf setting exists, let's go read it. The
        // 1000 hard-coded default value is never used.
        final int maxPartitions = conf.getInt(TileIdPartitioner.MAX_PARTITIONS_KEY, 1000);
        splitFileTmp = TileIdPartitioner.setup(job, new ImageSplitGenerator(tileBounds, zoom,
          tileSizeBytes, fs.getDefaultBlockSize(), maxPartitions));
      }
      else
      {
        splitFileTmp = TileIdPartitioner.setup(job, new ImageSplitGenerator(tileBounds, zoom,
          tileSizeBytes, fs.getDefaultBlockSize()));
      }
    }
  }

  @Override
  public boolean validateProtectionLevel(String protectionLevel)
  {
    return true;
  }
}<|MERGE_RESOLUTION|>--- conflicted
+++ resolved
@@ -107,29 +107,13 @@
   {
     try
     {
-      Configuration conf = job.getConfiguration();
       String imagePath = provider.getResolvedResourceName(true);
-      final String outputWithZoom = imagePath + "/" + context.getZoomlevel();
       if (splitFileTmp != null)
       {
-<<<<<<< HEAD
         final String outputWithZoom = imagePath + "/" + context.getZoomlevel();
         final SplitFile sf = new SplitFile(job.getConfiguration());
         sf.copySplitFile(splitFileTmp.toString(), outputWithZoom);
       }
-=======
-
-        final SplitFile sf = new SplitFile(conf);
-        sf.copySplitFile(splitFileTmp.toString(), outputWithZoom);
-      }
-
-      List<String> dirs = DirectoryMultipleOutputs.getNamedOutputsList(conf);
-      for (String dir : dirs)
-      {
-        HadoopFileUtils.cleanDirectory(conf, dir, false);
-      }
-      HadoopFileUtils.cleanDirectory(job.getConfiguration(), outputWithZoom, false);
->>>>>>> 58e31a6f
     }
     catch (final IOException e)
     {
